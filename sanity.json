{
  "roles": [
    {
      "name": "component:@sanity/base/document",
      "description": "The document component wrapping the root component. Statically built for production, Rendered dynamically on the server in development."
    },
    {
      "name": "component:@sanity/base/root",
      "description": "The root component in the DOM-tree. Usually a layout."
    },
    {
      "name": "component:@sanity/base/absolutes",
      "description": "Statically positioned elements that should live on the page regardless of routing."
    },
    {
      "name": "component:@sanity/base/buttons/default",
      "description": "Default button"
    },
    {
      "name": "tool:@sanity/base/tool",
      "description": "Tools available for use within a Sanity configuration"
    },
    {
      "name": "role:@sanity/base/schema-creator",
      "description": "Function that creates a schema, merging the default Sanity types with user-specific types"
    },
    {
      "name": "component:@sanity/base/action-button",
      "description": "Reusable action button"
    },
    {
      "name": "story:@sanity/base/component",
      "description": "React Storybook (https://github.com/kadirahq/react-storybook) stories"
    },

    {
      "name": "style:@sanity/base/theme/variables",
      "description": "Base theme variables for Sanity. Dont override this unless you provide all the new variables"
    },
    {
      "name": "style:@sanity/base/theme/variables/globals",
      "description": "Global generic variables"
    },
    {
      "name": "style:@sanity/base/theme/responsive",
      "description": "Responsive breakpoints"
    },
    {
      "name": "style:@sanity/base/theme/animation",
      "description": "Provides basic animation"
    },
    {
      "name": "style:@sanity/base/theme/shadows",
      "description": "Provides a bunch of shadows to pick from. Based on Material Design Lite"
    },
    {
      "name": "style:@sanity/base/theme/icons",
      "description": "Provides icons"
    },
    {
      "name": "style:@sanity/base/theme/variables/brand-colors",
      "description": "Brand colors. Other colors are based on this"
    },
    {
      "name": "style:@sanity/base/theme/variables/code",
      "description": "Syntax highlighting variables for color and styling"
    },
    {
      "name": "style:@sanity/base/theme/variables/forms",
      "description": "Form variables"
    },
    {
      "name": "style:@sanity/base/theme/variables/gray-colors",
      "description": "Shades of var(--gray-base)"
    },
    {
      "name": "style:@sanity/base/theme/variables/layers",
      "description": "Z-Index variables"
    },
    {
      "name": "style:@sanity/base/theme/variables/list-group",
      "description": "List group variables"
    },
    {
      "name": "style:@sanity/base/theme/variables/list",
      "description": "List variables"
    },
    {
      "name": "style:@sanity/base/theme/variables/progress",
      "description": "Progress bar variables"
    },
    {
      "name": "style:@sanity/base/theme/variables/selectable-item",
      "description": "Selectable item variables"
    },
    {
      "name": "style:@sanity/base/theme/variables/state-colors",
      "description": "State color variables. Shades of warning, info and danger"
    },
    {
      "name": "style:@sanity/base/theme/variables/typography",
      "description": "Typography variables"
    },
    {
      "name": "style:@sanity/base/theme/typography/headings",
      "description": "Basic headings"
    },
    {
      "name": "style:@sanity/base/theme/layout/positioning",
      "description": "Basic positioning helpers"
    },
    {
      "name": "locale:@sanity/base/locale-messages",
      "description": "Messages across all known locales"
    },
    {
      "name": "machine:@sanity/base/language-resolver",
      "description": "Figures out which locale the client should use"
    },
    {
      "name": "machine:@sanity/base/locale-message-fetcher",
      "description": "Fetches locale messages for the given locale"
    },
    {
      "name": "component:@sanity/base/locale/intl",
      "description": "Exposes the current ReactIntl module instance"
    },
    {
      "name": "role:@sanity/base/locale/formatters",
      "description": "Functions to format based on resolved locale"
    },
    {
      "name": "component:@sanity/base/login-wrapper",
      "description": "Checks if user is logged in or not, and displays login screen or content for logged in users."
    },
    {
      "name": "component:@sanity/base/login-dialog",
      "description": "Lets the user log in to Sanity."
    },
    {
      "name": "machine:@sanity/base/authentication-fetcher",
      "description": "Fetches the logged in user and JSON web token."
    },
    {
      "name": "machine:@sanity/base/installation-fetcher",
      "description": "Fetches data about an installation."
    },
    {
      "name": "component:@sanity/base/sanity-intl-provider",
      "description": "Wraps the ReactIntl.IntlProvider component with the resolved locale and messages"
    },
    {
      "name": "style:@sanity/base/theme/layout/resets",
      "description": "Provides resets for resetting browser styling"
    },
    {
      "name": "style:@sanity/base/theme/layout/box",
      "description": "Provides boxes"
    },
    {
      "name": "style:@sanity/base/theme/forms/text-input",
      "description": "Styling for <input>"
    },
    {
      "name": "style:@sanity/base/theme/forms/control",
      "description": "Wrapper for control elements like <input>"
    },
    {
      "name": "style:@sanity/base/theme/forms/textarea",
      "description": "Styling for <textarea>"
    },
    {
      "name": "style:@sanity/base/theme/buttons/default",
      "description": "Styling for default button"
    },
    {
      "name": "style:@sanity/base/theme/forms/clear-button",
      "description": "Styling for for clear button connected to a form control"
    },

    {
      "name": "style:@sanity/base/theme/typography/base",
      "description": "Base typography to but on the root for setting font-sizes etc."
    },
    {
      "name": "style:@sanity/base/theme/typography/text-blocks",
      "description": "Styling for text blocks and paragrapgs. Like lead text, default, small, blockquote etc."
    },
    {
      "name": "style:@sanity/base/theme/typography/code",
      "description": "Styling for code"
    },


    {
      "implements": "component:@sanity/base/root",
      "srcPath": "./src/components/DefaultRootComponent.js",
      "path": "./lib/components/DefaultRootComponent.js"
    },
    {
      "implements": "role:@sanity/base/schema-creator",
      "srcPath": "./src/schema/createSchema.js",
      "path": "./lib/schema/createSchema.js"
    },

    {
      "implements": "style:@sanity/base/theme/variables",
      "srcPath": "./src/styles/variables.css",
      "path": "./lib/styles/variables.css"
    },
    {
      "implements": "style:@sanity/base/theme/variables/globals",
      "srcPath": "./src/styles/variables/globals.css",
      "path": "./lib/styles/variables/globals.css"
    },
    {
      "implements": "style:@sanity/base/theme/variables/brand-colors",
      "srcPath": "./src/styles/variables/brand-colors.css",
      "path": "./lib/styles/variables/brand-colors.css"
    },
    {
      "implements": "style:@sanity/base/theme/animation",
      "srcPath": "./src/styles/animation.css",
      "path": "./lib/styles/animation.css"
    },
    {
      "implements": "style:@sanity/base/theme/responsive",
      "srcPath": "./src/styles/responsive.css",
      "path": "./lib/styles/responsive.css"
    },
    {
      "implements": "style:@sanity/base/theme/shadows",
      "srcPath": "./src/styles/shadows.css",
      "path": "./lib/styles/shadows.css"
    },
    {
      "implements": "style:@sanity/base/theme/icons",
      "srcPath": "./src/styles/icons.css",
      "path": "./lib/styles/icons.css"
    },

    {
      "implements": "style:@sanity/base/theme/variables/code",
      "srcPath": "./src/styles/variables/code.css",
      "path": "./lib/styles/variables/code.css"
    },

    {
      "implements": "style:@sanity/base/theme/variables/forms",
      "srcPath": "./src/styles/variables/forms.css",
      "path": "./lib/styles/variables/forms.css"
    },

    {
      "implements": "style:@sanity/base/theme/variables/gray-colors",
      "srcPath": "./src/styles/variables/gray-colors.css",
      "path": "./lib/styles/variables/gray-colors.css"
    },

    {
      "implements": "style:@sanity/base/theme/variables/layers",
      "srcPath": "./src/styles/variables/layers.css",
      "path": "./lib/styles/variables/layers.css"
    },

    {
      "implements": "style:@sanity/base/theme/variables/list-group",
      "srcPath": "./src/styles/variables/list-group.css",
      "path": "./lib/styles/variables/list-group.css"
    },

    {
      "implements": "style:@sanity/base/theme/variables/list",
      "srcPath": "./src/styles/variables/list.css",
      "path": "./lib/styles/variables/list.css"
    },

    {
      "implements": "style:@sanity/base/theme/variables/progress",
      "srcPath": "./src/styles/variables/progress.css",
      "path": "./lib/styles/variables/progress.css"
    },

    {
      "implements": "style:@sanity/base/theme/variables/selectable-item",
      "srcPath": "./src/styles/variables/selectable-item.css",
      "path": "./lib/styles/variables/selectable-item.css"
    },

    {
      "implements": "style:@sanity/base/theme/variables/state-colors",
      "srcPath": "./src/styles/variables/state-colors.css",
      "path": "./lib/styles/variables/state-colors.css"
    },

    {
      "implements": "style:@sanity/base/theme/variables/typography",
      "srcPath": "./src/styles/variables/typography.css",
      "path": "./lib/styles/variables/typography.css"
    },
    {
      "name": "datastore:@sanity/base/location",
      "srcPath": "./src/datastores/location",
      "path": "./lib/datastores/location"
    },
    {
      "name": "datastore:@sanity/base/user",
      "srcPath": "./src/datastores/user",
      "path": "./lib/datastores/user"
    },
    {
      "name": "datastore:@sanity/base/installation",
      "srcPath": "./src/datastores/installation",
      "path": "./lib/datastores/installation"
    },
    {
      "name": "router:@sanity/base/router",
      "srcPath": "./src/router",
      "path": "./lib/router"
    },
    {
      "name": "client:@sanity/base/client",
      "srcPath": "./src/client",
      "path": "./lib/client"
    },
    {
      "name": "component:@sanity/base/document-default",
      "implements": "component:@sanity/base/document",
      "srcPath": "./src/components/Document",
      "path": "./lib/components/Document"
    },

    {
      "implements": "machine:@sanity/base/language-resolver",
      "srcPath": "./src/locale/languageResolver.js",
      "path": "./lib/locale/languageResolver.js"
    },
    {
      "implements": "machine:@sanity/base/locale-message-fetcher",
      "srcPath": "./src/locale/messageFetcher.js",
      "path": "./lib/locale/messageFetcher.js"
    },
    {
      "implements": "component:@sanity/base/locale/intl",
      "srcPath": "./src/locale/intl.js",
      "path": "./lib/locale/intl.js"
    },
    {
      "implements": "component:@sanity/base/sanity-intl-provider",
      "srcPath": "./src/components/SanityIntlProvider",
      "path": "./lib/components/SanityIntlProvider"
    },
    {
      "implements": "role:@sanity/base/locale/formatters",
      "srcPath": "./src/components/IntlWrapper.js",
      "path": "./lib/components/IntlWrapper.js"
    },
    {
      "implements": "component:@sanity/base/buttons/default",
      "srcPath": "./src/components/buttons/DefaultButton.js",
      "path": "./lib/components/buttons/DefaultButton.js"
    },
    {
<<<<<<< HEAD
      "implements": "component:@sanity/base/login-wrapper",
      "srcPath": "./src/components/login/LoginWrapper.js",
      "path": "./lib/components/login/LoginWrapper.js"
=======
      "implements": "style:@sanity/base/theme/layout/box",
      "srcPath": "./src/styles/layout/box.css",
      "path": "./lib/styles/layout/box.css"
    },
    {
      "implements": "style:@sanity/base/theme/layout/positioning",
      "srcPath": "./src/styles/layout/positioning.css",
      "path": "./lib/styles/layout/positioning.css"
    },
    {
      "implements": "style:@sanity/base/theme/buttons/default",
      "srcPath": "./src/styles/buttons/default.css",
      "path": "./lib/styles/buttons/default.css"
    },
    {
      "implements": "style:@sanity/base/theme/forms/text-input",
      "srcPath": "./src/styles/forms/text-input.css",
      "path": "./lib/styles/forms/text-input.css"
    },
    {
      "implements": "style:@sanity/base/theme/forms/control",
      "srcPath": "./src/styles/forms/control.css",
      "path": "./lib/styles/forms/control.css"
    },
    {
      "implements": "style:@sanity/base/theme/forms/textarea",
      "srcPath": "./src/styles/forms/textarea.css",
      "path": "./lib/styles/forms/textarea.css"
    },
    {
      "implements": "style:@sanity/base/theme/forms/clear-button",
      "srcPath": "./src/styles/forms/clear-button.css",
      "path": "./lib/styles/forms/clear-button.css"
    },
    {
      "implements": "style:@sanity/base/theme/typography/base",
      "srcPath": "./src/styles/typography/base.css",
      "path": "./lib/styles/typography/base.css"
    },
    {
      "implements": "style:@sanity/base/theme/typography/headings",
      "srcPath": "./src/styles/typography/headings.css",
      "path": "./lib/styles/typography/headings.css"
    },
    {
      "implements": "style:@sanity/base/theme/typography/text-blocks",
      "srcPath": "./src/styles/typography/text-blocks.css",
      "path": "./lib/styles/typography/text-blocks.css"
    },
    {
      "implements": "style:@sanity/base/theme/typography/code",
      "srcPath": "./src/styles/typography/code.css",
      "path": "./lib/styles/typography/code.css"
>>>>>>> 3f844432
    }
  ]
}<|MERGE_RESOLUTION|>--- conflicted
+++ resolved
@@ -361,11 +361,11 @@
       "path": "./lib/components/buttons/DefaultButton.js"
     },
     {
-<<<<<<< HEAD
       "implements": "component:@sanity/base/login-wrapper",
       "srcPath": "./src/components/login/LoginWrapper.js",
       "path": "./lib/components/login/LoginWrapper.js"
-=======
+    },
+    {
       "implements": "style:@sanity/base/theme/layout/box",
       "srcPath": "./src/styles/layout/box.css",
       "path": "./lib/styles/layout/box.css"
@@ -419,7 +419,6 @@
       "implements": "style:@sanity/base/theme/typography/code",
       "srcPath": "./src/styles/typography/code.css",
       "path": "./lib/styles/typography/code.css"
->>>>>>> 3f844432
     }
   ]
 }