{
  "name": "@sanity/vision",
  "version": "3.19.1",
  "description": "Sanity plugin for running/debugging GROQ-queries against Sanity datasets",
  "keywords": [
    "sanity",
    "cms",
    "headless",
    "realtime",
    "content",
    "vision",
    "sanity-plugin",
    "gui",
    "admin"
  ],
  "homepage": "https://www.sanity.io/",
  "bugs": {
    "url": "https://github.com/sanity-io/sanity/issues"
  },
  "repository": {
    "type": "git",
    "url": "git+https://github.com/sanity-io/sanity.git",
    "directory": "packages/@sanity/vision"
  },
  "license": "MIT",
  "author": "Sanity.io <hello@sanity.io>",
  "exports": {
    ".": {
      "types": "./lib/dts/src/index.d.ts",
      "source": "./src/index.ts",
      "require": "./lib/index.js",
      "node": {
        "import": "./lib/index.cjs.mjs",
        "require": "./lib/index.js"
      },
      "import": "./lib/index.esm.js",
      "default": "./lib/index.esm.js"
    },
    "./package.json": "./package.json"
  },
  "main": "./lib/index.js",
  "module": "./lib/index.esm.js",
  "source": "./src/index.ts",
  "types": "./lib/dts/src/index.d.ts",
  "files": [
    "lib",
    "src"
  ],
  "scripts": {
    "prebuild": "npm run clean",
    "build": "pkg-utils build --tsconfig tsconfig.lib.json",
    "postbuild": "run-s check:package",
    "check:package": "pkg-utils --strict --tsconfig tsconfig.lib.json",
    "clean": "rimraf lib",
    "watch": "pkg-utils watch --tsconfig tsconfig.lib.json"
  },
  "dependencies": {
    "@codemirror/autocomplete": "^6.1.0",
    "@codemirror/commands": "^6.0.1",
    "@codemirror/lang-javascript": "^6.0.2",
    "@codemirror/language": "^6.2.1",
    "@codemirror/search": "^6.0.1",
    "@codemirror/view": "^6.1.1",
    "@juggle/resize-observer": "^3.3.1",
    "@lezer/highlight": "^1.0.0",
    "@rexxars/react-json-inspector": "^8.0.1",
    "@rexxars/react-split-pane": "^0.1.93",
    "@sanity/color": "^2.1.20",
<<<<<<< HEAD
    "@sanity/icons": "^2.4.0",
    "@sanity/ui": "2.0.0-alpha.5",
=======
    "@sanity/icons": "^2.6.0",
    "@sanity/ui": "2.0.0-alpha.12",
>>>>>>> c929f04d
    "@uiw/react-codemirror": "^4.11.4",
    "hashlru": "^2.3.0",
    "is-hotkey": "^0.1.6",
    "json5": "^2.2.3",
    "lodash": "^4.17.21"
  },
  "devDependencies": {
    "@sanity/client": "^6.7.0",
    "react": "^18.2.0",
    "sanity": "3.19.1",
    "styled-components": "^6.1.0"
  },
  "peerDependencies": {
    "react": "^18",
    "styled-components": "^5.2 || ^6"
  }
}<|MERGE_RESOLUTION|>--- conflicted
+++ resolved
@@ -66,13 +66,8 @@
     "@rexxars/react-json-inspector": "^8.0.1",
     "@rexxars/react-split-pane": "^0.1.93",
     "@sanity/color": "^2.1.20",
-<<<<<<< HEAD
-    "@sanity/icons": "^2.4.0",
-    "@sanity/ui": "2.0.0-alpha.5",
-=======
     "@sanity/icons": "^2.6.0",
     "@sanity/ui": "2.0.0-alpha.12",
->>>>>>> c929f04d
     "@uiw/react-codemirror": "^4.11.4",
     "hashlru": "^2.3.0",
     "is-hotkey": "^0.1.6",
