{
  "name": "@sanity/types",
  "version": "3.42.1",
  "description": "Type definitions for common Sanity data structures",
  "keywords": [
    "sanity",
    "cms",
    "headless",
    "realtime",
    "content",
    "types",
    "typescript"
  ],
  "homepage": "https://www.sanity.io/",
  "bugs": {
    "url": "https://github.com/sanity-io/sanity/issues"
  },
  "repository": {
    "type": "git",
    "url": "git+https://github.com/sanity-io/sanity.git",
    "directory": "packages/@sanity/types"
  },
  "license": "MIT",
  "author": "Sanity.io <hello@sanity.io>",
  "sideEffects": false,
  "exports": {
    ".": {
      "source": "./src/index.ts",
      "import": "./lib/index.mjs",
      "require": "./lib/index.js",
      "default": "./lib/index.js"
    },
    "./package.json": "./package.json"
  },
  "main": "./lib/index.js",
  "module": "./lib/index.esm.js",
  "types": "./lib/index.d.ts",
  "files": [
    "lib",
    "src"
  ],
  "scripts": {
    "build": "pkg-utils build --strict --check --clean",
    "check:types": "tsc --project tsconfig.lib.json",
    "clean": "rimraf lib",
    "prepublishOnly": "turbo run build",
    "test": "jest",
    "test:watch": "jest --watchAll",
    "watch": "pkg-utils watch"
  },
  "dependencies": {
<<<<<<< HEAD
    "@sanity/client": "^6.18.0",
=======
    "@sanity/client": "^6.18.2",
>>>>>>> efe8bcae
    "@types/react": "^18.0.25"
  },
  "devDependencies": {
    "@jest/globals": "^29.7.0",
    "@repo/package.config": "workspace:*",
    "rimraf": "^3.0.2"
  }
}<|MERGE_RESOLUTION|>--- conflicted
+++ resolved
@@ -49,11 +49,7 @@
     "watch": "pkg-utils watch"
   },
   "dependencies": {
-<<<<<<< HEAD
-    "@sanity/client": "^6.18.0",
-=======
     "@sanity/client": "^6.18.2",
->>>>>>> efe8bcae
     "@types/react": "^18.0.25"
   },
   "devDependencies": {
