--- conflicted
+++ resolved
@@ -121,13 +121,8 @@
     "watch": "pkg-utils watch"
   },
   "dependencies": {
-<<<<<<< HEAD
-    "@sanity/client": "^6.18.0",
-    "@sanity/types": "3.41.1",
-=======
     "@sanity/client": "^6.18.2",
     "@sanity/types": "3.42.1",
->>>>>>> efe8bcae
     "get-random-values-esm": "1.0.2",
     "moment": "^2.29.4",
     "rxjs": "^7.8.1"
