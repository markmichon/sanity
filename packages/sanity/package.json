--- conflicted
+++ resolved
@@ -147,15 +147,9 @@
     "@rexxars/react-json-inspector": "^8.0.1",
     "@sanity/asset-utils": "^1.2.5",
     "@sanity/bifur-client": "^0.3.1",
-<<<<<<< HEAD
-    "@sanity/block-tools": "3.41.1",
-    "@sanity/cli": "3.41.1",
-    "@sanity/client": "^6.18.0",
-=======
     "@sanity/block-tools": "3.42.1",
     "@sanity/cli": "3.42.1",
     "@sanity/client": "^6.18.2",
->>>>>>> efe8bcae
     "@sanity/color": "^3.0.0",
     "@sanity/diff": "3.42.1",
     "@sanity/diff-match-patch": "^3.1.1",
@@ -165,19 +159,11 @@
     "@sanity/image-url": "^1.0.2",
     "@sanity/import": "^3.37.3",
     "@sanity/logos": "^2.1.4",
-<<<<<<< HEAD
-    "@sanity/migrate": "3.41.1",
-    "@sanity/mutator": "3.41.1",
-    "@sanity/portable-text-editor": "3.41.1",
-    "@sanity/presentation": "1.15.2",
-    "@sanity/schema": "3.41.1",
-=======
     "@sanity/migrate": "3.42.1",
     "@sanity/mutator": "3.42.1",
     "@sanity/portable-text-editor": "3.42.1",
     "@sanity/presentation": "1.15.8",
     "@sanity/schema": "3.42.1",
->>>>>>> efe8bcae
     "@sanity/telemetry": "^0.7.6",
     "@sanity/types": "3.42.1",
     "@sanity/ui": "^2.1.11",
@@ -210,11 +196,7 @@
     "execa": "^2.0.0",
     "exif-component": "^1.0.1",
     "framer-motion": "11.0.8",
-<<<<<<< HEAD
-    "get-it": "^8.4.29",
-=======
     "get-it": "^8.4.30",
->>>>>>> efe8bcae
     "get-random-values-esm": "1.0.2",
     "groq-js": "^1.9.0",
     "history": "^5.3.0",
