--- conflicted
+++ resolved
@@ -2,15 +2,9 @@
 import {ArraySchemaType, isReferenceSchemaType} from '@sanity/types'
 import {AddIcon} from '@sanity/icons'
 import React, {useMemo, useId} from 'react'
-<<<<<<< HEAD
-import {Grid, Menu, MenuButton, MenuItem} from '@sanity/ui'
+import {Grid, Menu, MenuButton} from '@sanity/ui'
 import {ArrayInputFunctionsProps} from '../../../types'
-import {Tooltip, Button} from '../../../../../ui'
-=======
-import {Box, Button, Grid, Menu, MenuButton, MenuItem, Text} from '@sanity/ui'
-import {ArrayInputFunctionsProps} from '../../../types'
-import {Tooltip} from '../../../../../ui'
->>>>>>> c929f04d
+import {Tooltip, Button, MenuItem} from '../../../../../ui'
 
 /**
  * @hidden
