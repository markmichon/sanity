--- conflicted
+++ resolved
@@ -1,14 +1,9 @@
 import React, {useId} from 'react'
 import {EllipsisVerticalIcon, TrashIcon} from '@sanity/icons'
-<<<<<<< HEAD
-import {Box, Menu, MenuButton, MenuItem} from '@sanity/ui'
-=======
-import {Box, Button, Menu, MenuButton} from '@sanity/ui'
-import {MenuItem} from '../../../../../../ui'
->>>>>>> c929f04d
+import {Box, Menu, MenuButton} from '@sanity/ui'
 import {ArrayItemError} from '../../../../store'
 import {RowLayout} from '../../layouts/RowLayout'
-import {Button} from '../../../../../../ui'
+import {Button, MenuItem} from '../../../../../../ui'
 import {IncompatibleItemType} from './IncompatibleItemType'
 
 const MENU_POPOVER_PROPS = {portal: true, tone: 'default'} as const
