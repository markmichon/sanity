import {
  type EditorChange,
  type EditorSelection,
  type InvalidValue,
  type OnPasteFn,
  type Patch as EditorPatch,
  type Patch,
  type PortableTextEditableProps,
  PortableTextEditor,
  type RangeDecoration,
  type RenderEditableFunction,
} from '@sanity/portable-text-editor'
import {useTelemetry} from '@sanity/telemetry/react'
import {isKeySegment, type PortableTextBlock} from '@sanity/types'
import {Box, Flex, Text, useToast} from '@sanity/ui'
import {sortBy} from 'lodash'
import {
  type MutableRefObject,
  type ReactNode,
  startTransition,
  useCallback,
  useEffect,
  useMemo,
  useRef,
  useState,
} from 'react'
import {Subject} from 'rxjs'

import {useTranslation} from '../../../i18n'
import {EMPTY_ARRAY} from '../../../util'
import {
  PortableTextInputCollapsed,
  PortableTextInputExpanded,
} from '../../__telemetry__/form.telemetry'
import {SANITY_PATCH_TYPE} from '../../patch'
import {type ArrayOfObjectsItemMember, type ObjectFormNode} from '../../store'
import {immutableReconcile} from '../../store/utils/immutableReconcile'
import {type ResolvedUploader} from '../../studio/uploads/types'
import {type PortableTextInputProps} from '../../types'
import {UploadTargetCard} from '../arrays/common/UploadTargetCard'
import {extractPastedFiles} from '../common/fileTarget/utils/extractFiles'
import {Compositor, type PortableTextEditorElement} from './Compositor'
import {PortableTextMarkersProvider} from './contexts/PortableTextMarkers'
import {PortableTextMemberItemsProvider} from './contexts/PortableTextMembers'
import {usePortableTextMemberItemsFromProps} from './hooks/usePortableTextMembers'
import {InvalidValue as RespondToInvalidContent} from './InvalidValue'
import {
  type PresenceCursorDecorationsHookProps,
  usePresenceCursorDecorations,
} from './presence-cursors'
import {getUploadCandidates} from './upload/helpers'
import {usePatches} from './usePatches'

interface UploadTask {
  file: File
  uploaderCandidates: ResolvedUploader[]
}

/** @internal */
export interface PortableTextMemberItem {
  kind: 'annotation' | 'textBlock' | 'objectBlock' | 'inlineObject'
  key: string
  member: ArrayOfObjectsItemMember
  node: ObjectFormNode
  elementRef?: MutableRefObject<PortableTextEditorElement | null>
  input?: ReactNode
}
/** @public */
export interface RenderPortableTextInputEditableProps extends PortableTextEditableProps {
  renderDefault: RenderEditableFunction
}

/**
 * Input component for editing block content
 * ({@link https://github.com/portabletext/portabletext | Portable Text}) in the Sanity Studio.
 *
 * Supports multi-user real-time block content editing on larger documents.
 *
 * This component can be configured and customized extensively.
 * {@link https://www.sanity.io/docs/customizing-the-portable-text-editor | Go to the documentation for more details}.
 *
 * @public
 * @param props - {@link PortableTextInputProps} component props.
 */
export function PortableTextInput(props: PortableTextInputProps): ReactNode {
  const {
    editorRef: editorRefProp,
    elementProps,
    hotkeys,
<<<<<<< HEAD
=======
    initialActive,
>>>>>>> efe8bcae
    initialFullscreen,
    markers = EMPTY_ARRAY,
    onChange,
    onCopy,
    onEditorChange,
    onFullScreenChange,
    onInsert,
    onItemRemove,
    onPaste,
    onPathFocus,
    path,
    readOnly,
    rangeDecorations: rangeDecorationsProp,
    renderBlockActions,
    renderCustomMarkers,
    renderEditable,
    schemaType,
    value,
    resolveUploader,
    onUpload,
  } = props

  const {onBlur, ref: elementRef} = elementProps
  const defaultEditorRef = useRef<PortableTextEditor | null>(null)
  const editorRef = editorRefProp || defaultEditorRef

  const presenceCursorDecorations = usePresenceCursorDecorations(
    useMemo(
      (): PresenceCursorDecorationsHookProps => ({
        path: props.path,
      }),
      [props.path],
    ),
  )

  const {subscribe} = usePatches({path})
  const {t} = useTranslation()
  const [ignoreValidationError, setIgnoreValidationError] = useState(false)
  const [invalidValue, setInvalidValue] = useState<InvalidValue | null>(null)
  const [isFullscreen, setIsFullscreen] = useState(initialFullscreen ?? false)
<<<<<<< HEAD
  const [isActive, setIsActive] = useState(false)
=======
  const [isActive, setIsActive] = useState(initialActive ?? false)
>>>>>>> efe8bcae
  const [isOffline, setIsOffline] = useState(false)
  const [hasFocusWithin, setHasFocusWithin] = useState(false)
  const telemetry = useTelemetry()

  const toast = useToast()

  // Memoized patch stream
  const patchSubject: Subject<{
    patches: EditorPatch[]
    snapshot: PortableTextBlock[] | undefined
  }> = useMemo(() => new Subject(), [])
  const patches$ = useMemo(() => patchSubject.asObservable(), [patchSubject])

  const handleToggleFullscreen = useCallback(() => {
    setIsFullscreen((v) => {
      const next = !v
      if (next) {
        telemetry.log(PortableTextInputExpanded)
      } else {
        telemetry.log(PortableTextInputCollapsed)
      }

      onFullScreenChange?.(next)
      return next
    })
  }, [onFullScreenChange, telemetry])

  // Reset invalidValue if new value is coming in from props
  useEffect(() => {
    if (invalidValue && value !== invalidValue.value) {
      setInvalidValue(null)
    }
  }, [invalidValue, value])

  // Subscribe to patches
  useEffect(() => {
    return subscribe(({patches, snapshot}): void => {
      patchSubject.next({patches, snapshot})
    })
  }, [patchSubject, subscribe])

  const portableTextMemberItems = usePortableTextMemberItemsFromProps(props)

  // Set active if focused within the editor
  useEffect(() => {
    if (hasFocusWithin) {
      setIsActive(true)
    }
  }, [hasFocusWithin])

  const setFocusPathFromEditorSelection = useCallback(() => {
    const selection = nextSelectionRef.current
    const focusPath = selection?.focus.path
    if (!focusPath) return

    // Report focus on spans with `.text` appended to the reported focusPath.
    // This is done to support the Presentation tool which uses this kind of paths to refer to texts.
    // The PT-input already supports these paths the other way around.
    // It's a bit ugly right here, but it's a rather simple way to support the Presentation tool without
    // having to change the PTE's internals.
    const isSpanPath =
      focusPath.length === 3 && // A span path is always 3 segments long
      focusPath[1] === 'children' && // Is a child of a block
      isKeySegment(focusPath[2]) && // Contains the key of the child
      !portableTextMemberItems.some(
        (item) => isKeySegment(focusPath[2]) && item.member.key === focusPath[2]._key,
      )
    const nextFocusPath = isSpanPath ? focusPath.concat(['text']) : focusPath

    // Must called in a transition useTrackFocusPath hook
    // will try to effectuate a focusPath that is different from what currently is the editor focusPath
    startTransition(() => {
      onPathFocus(nextFocusPath, {
        selection,
      })
    })
  }, [onPathFocus, portableTextMemberItems])

  const nextSelectionRef = useRef<EditorSelection | null>(null)

  // Handle editor changes
  const handleEditorChange = useCallback(
    (change: EditorChange): void => {
      switch (change.type) {
        case 'mutation':
          onChange(toFormPatches(change.patches))
          break
        case 'connection':
          if (change.value === 'offline') {
            setIsOffline(true)
          } else if (change.value === 'online') {
            setIsOffline(false)
          }
          break
        case 'selection':
          nextSelectionRef.current = change.selection
          setFocusPathFromEditorSelection()
          break
        case 'focus':
          setIsActive(true)
          setHasFocusWithin(true)
          break
        case 'blur':
          onBlur(change.event)
          setHasFocusWithin(false)
          break
        case 'undo':
        case 'redo':
          onChange(toFormPatches(change.patches))
          break
        case 'invalidValue':
          setInvalidValue(change)
          break
        case 'error':
          toast.push({
            status: change.level,
            description: change.description,
          })
          break
        default:
      }
      if (editorRef.current && onEditorChange) {
        onEditorChange(change, editorRef.current)
      }
    },
    [editorRef, onEditorChange, onChange, setFocusPathFromEditorSelection, onBlur, toast],
  )

  useEffect(() => {
    setIgnoreValidationError(false)
  }, [value])

  const handleIgnoreInvalidValue = useCallback((): void => {
    setIgnoreValidationError(true)
  }, [])

  const respondToInvalidContent = useMemo(() => {
    if (invalidValue && invalidValue.resolution) {
      return (
        <Box marginBottom={2}>
          <RespondToInvalidContent
            onChange={handleEditorChange}
            onIgnore={handleIgnoreInvalidValue}
            resolution={invalidValue.resolution}
            readOnly={isOffline || readOnly}
          />
        </Box>
      )
    }
    return null
  }, [handleEditorChange, handleIgnoreInvalidValue, invalidValue, isOffline, readOnly])

  const handleActivate = useCallback((): void => {
    if (!isActive) {
      setIsActive(true)
      if (editorRef.current) {
        PortableTextEditor.focus(editorRef.current)
      }
    }
  }, [editorRef, isActive])

  const previousRangeDecorations = useRef<RangeDecoration[]>([])

  const rangeDecorations = useMemo((): RangeDecoration[] => {
    const result = [...(rangeDecorationsProp || []), ...presenceCursorDecorations]
    const reconciled = immutableReconcile(previousRangeDecorations.current, result)
    previousRangeDecorations.current = reconciled
    return reconciled
  }, [presenceCursorDecorations, rangeDecorationsProp])

  const uploadFile = useCallback(
    (file: File, resolvedUploader: ResolvedUploader) => {
      const {type, uploader} = resolvedUploader
      onUpload?.({file, schemaType: type, uploader})
    },
    [onUpload],
  )

  const handleFiles = useCallback(
    (files: File[]) => {
      if (!resolveUploader) {
        return
      }
      const tasks: UploadTask[] = files.map((file) => ({
        file,
        uploaderCandidates: getUploadCandidates(schemaType.of, resolveUploader, file),
      }))
      const ready = tasks.filter((task) => task.uploaderCandidates.length > 0)
      const rejected: UploadTask[] = tasks.filter((task) => task.uploaderCandidates.length === 0)

      if (rejected.length > 0) {
        toast.push({
          closable: true,
          status: 'warning',
          title: t('inputs.array.error.cannot-upload-unable-to-convert', {
            count: rejected.length,
          }),
          description: rejected.map((task, i) => (
            <Flex key={i} gap={2} padding={2}>
              <Box>
                <Text weight="medium">{task.file.name}</Text>
              </Box>
              <Box>
                <Text size={1}>({task.file.type})</Text>
              </Box>
            </Flex>
          )),
        })
      }

      // todo: consider if we should to ask the user here
      // the list of candidates is sorted by their priority and the first one is selected
      ready.forEach((task) => {
        uploadFile(
          task.file,
          // eslint-disable-next-line max-nested-callbacks
          sortBy(task.uploaderCandidates, (candidate) => candidate.uploader.priority)[0],
        )
      })
    },
    [toast, resolveUploader, schemaType, uploadFile, t],
  )

  const handlePaste: OnPasteFn = useCallback(
    (input) => {
      const {event} = input
      extractPastedFiles(event.clipboardData)
        .then((files) => {
          return files.length > 0 ? files : []
        })
        .then((files) => {
          handleFiles(files)
        })
      return onPaste?.(input)
    },
    [handleFiles, onPaste],
  )

  return (
    <Box>
      <UploadTargetCard
        types={schemaType.of}
        resolveUploader={props.resolveUploader}
        onUpload={props.onUpload}
        {...elementProps}
        tabIndex={-1}
      >
        {!ignoreValidationError && respondToInvalidContent}
        {(!invalidValue || ignoreValidationError) && (
          <PortableTextMarkersProvider markers={markers}>
            <PortableTextMemberItemsProvider memberItems={portableTextMemberItems}>
              <PortableTextEditor
                patches$={patches$}
                onChange={handleEditorChange}
                maxBlocks={undefined} // TODO: from schema?
                ref={editorRef}
                readOnly={isOffline || readOnly}
                schemaType={schemaType}
                value={value}
              >
                <Compositor
                  {...props}
                  elementRef={elementRef}
                  hasFocusWithin={hasFocusWithin}
                  hotkeys={hotkeys}
                  isActive={isActive}
                  isFullscreen={isFullscreen}
                  onActivate={handleActivate}
                  onItemRemove={onItemRemove}
                  onCopy={onCopy}
                  onInsert={onInsert}
                  onPaste={handlePaste}
                  onToggleFullscreen={handleToggleFullscreen}
                  rangeDecorations={rangeDecorations}
                  renderBlockActions={renderBlockActions}
                  renderCustomMarkers={renderCustomMarkers}
                  renderEditable={renderEditable}
                />
              </PortableTextEditor>
            </PortableTextMemberItemsProvider>
          </PortableTextMarkersProvider>
        )}
      </UploadTargetCard>
    </Box>
  )
}

function toFormPatches(patches: any) {
  return patches.map((p: Patch) => ({...p, patchType: SANITY_PATCH_TYPE}))
}<|MERGE_RESOLUTION|>--- conflicted
+++ resolved
@@ -87,10 +87,7 @@
     editorRef: editorRefProp,
     elementProps,
     hotkeys,
-<<<<<<< HEAD
-=======
     initialActive,
->>>>>>> efe8bcae
     initialFullscreen,
     markers = EMPTY_ARRAY,
     onChange,
@@ -131,11 +128,7 @@
   const [ignoreValidationError, setIgnoreValidationError] = useState(false)
   const [invalidValue, setInvalidValue] = useState<InvalidValue | null>(null)
   const [isFullscreen, setIsFullscreen] = useState(initialFullscreen ?? false)
-<<<<<<< HEAD
-  const [isActive, setIsActive] = useState(false)
-=======
   const [isActive, setIsActive] = useState(initialActive ?? false)
->>>>>>> efe8bcae
   const [isOffline, setIsOffline] = useState(false)
   const [hasFocusWithin, setHasFocusWithin] = useState(false)
   const telemetry = useTelemetry()
