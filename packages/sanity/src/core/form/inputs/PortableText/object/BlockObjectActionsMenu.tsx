import {EditIcon, LinkIcon, TrashIcon, EyeOpenIcon, EllipsisVerticalIcon} from '@sanity/icons'
<<<<<<< HEAD
import {Box, Flex, Menu, MenuButton, MenuButtonProps, MenuItem, useGlobalKeyDown} from '@sanity/ui'
=======
import {Box, Button, Flex, Menu, MenuButton, MenuButtonProps, useGlobalKeyDown} from '@sanity/ui'
>>>>>>> c929f04d
import React, {
  forwardRef,
  ReactElement,
  useCallback,
  useMemo,
  useRef,
  useId,
  useEffect,
  PropsWithChildren,
} from 'react'
import {PortableTextBlock, isReference} from '@sanity/types'
<<<<<<< HEAD
import {Button} from '../../../../../ui'
=======
import {MenuItem} from '../../../../../ui'
>>>>>>> c929f04d
import {IntentLink} from 'sanity/router'

interface BlockObjectActionsMenuProps extends PropsWithChildren {
  focused: boolean
  isOpen?: boolean
  onOpen: () => void
  onRemove: () => void
  readOnly?: boolean
  value: PortableTextBlock
}

const POPOVER_PROPS: MenuButtonProps['popover'] = {
  constrainSize: true,
  placement: 'bottom',
  portal: 'default',
  tone: 'default',
}

export function BlockObjectActionsMenu(props: BlockObjectActionsMenuProps): ReactElement {
  const {children, focused, isOpen, onOpen, onRemove, readOnly, value} = props
  const menuButtonId = useId()
  const menuButton = useRef<HTMLButtonElement | null>(null)
  const isTabbing = useRef<boolean>(false)

  const referenceLink = useMemo(
    () =>
      isReference(value)
        ? forwardRef(function ReferenceLink(
            linkProps,
            ref: React.Ref<HTMLAnchorElement> | undefined,
          ) {
            return <IntentLink {...linkProps} intent="edit" params={{id: value._ref}} ref={ref} />
          })
        : undefined,
    [value],
  )

  useEffect(() => {
    if (isOpen) {
      isTabbing.current = false
    }
  }, [isOpen])

  // Go to menu when tabbed to
  useGlobalKeyDown(
    useCallback(
      (event) => {
        if (!focused) {
          return
        }
        if (event.key === 'Tab') {
          if (menuButton.current && !isTabbing.current && !isOpen) {
            event.preventDefault()
            event.stopPropagation()
            menuButton.current.focus()
            isTabbing.current = true
          }
        }
      },
      [focused, isOpen],
    ),
  )

  const handleDelete = useCallback(
    (event: React.MouseEvent<HTMLDivElement>) => {
      event.preventDefault()
      event.stopPropagation()
      onRemove()
    },
    [onRemove],
  )

  return (
    <Flex>
      <Box flex={1}>{children}</Box>
      <Box>
        <MenuButton
          button={
            <Button
              aria-label="Open menu"
              iconRight={EllipsisVerticalIcon}
              mode="bleed"
              size="small"
              tabIndex={focused ? 0 : 1}
            />
          }
          ref={menuButton}
          id={menuButtonId}
          menu={
            <Menu>
              <>
                {'_ref' in value && value._ref && (
                  <MenuItem as={referenceLink} data-as="a" icon={LinkIcon} text="Open reference" />
                )}

                {readOnly && <MenuItem icon={EyeOpenIcon} onClick={onOpen} text="View" />}
                {!readOnly && <MenuItem icon={EditIcon} onClick={onOpen} text="Edit" />}
                {!readOnly && (
                  <MenuItem icon={TrashIcon} onClick={handleDelete} text="Delete" tone="critical" />
                )}
              </>
            </Menu>
          }
          popover={POPOVER_PROPS}
        />
      </Box>
    </Flex>
  )
}<|MERGE_RESOLUTION|>--- conflicted
+++ resolved
@@ -1,9 +1,5 @@
 import {EditIcon, LinkIcon, TrashIcon, EyeOpenIcon, EllipsisVerticalIcon} from '@sanity/icons'
-<<<<<<< HEAD
-import {Box, Flex, Menu, MenuButton, MenuButtonProps, MenuItem, useGlobalKeyDown} from '@sanity/ui'
-=======
-import {Box, Button, Flex, Menu, MenuButton, MenuButtonProps, useGlobalKeyDown} from '@sanity/ui'
->>>>>>> c929f04d
+import {Box, Flex, Menu, MenuButton, MenuButtonProps, useGlobalKeyDown} from '@sanity/ui'
 import React, {
   forwardRef,
   ReactElement,
@@ -15,11 +11,7 @@
   PropsWithChildren,
 } from 'react'
 import {PortableTextBlock, isReference} from '@sanity/types'
-<<<<<<< HEAD
-import {Button} from '../../../../../ui'
-=======
-import {MenuItem} from '../../../../../ui'
->>>>>>> c929f04d
+import {Button, MenuItem} from '../../../../../ui'
 import {IntentLink} from 'sanity/router'
 
 interface BlockObjectActionsMenuProps extends PropsWithChildren {
