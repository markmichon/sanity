--- conflicted
+++ resolved
@@ -1,19 +1,5 @@
-<<<<<<< HEAD
-import React, {useState, useRef, useMemo, useEffect, useCallback, startTransition} from 'react'
+import React, {useState, useRef, useMemo, useEffect, useCallback} from 'react'
 import {Box, Inline, Popover, PopoverProps, Text, useGlobalKeyDown, useTheme} from '@sanity/ui'
-=======
-import React, {useState, useRef, useMemo, useEffect, useCallback} from 'react'
-import {
-  Box,
-  Button,
-  Inline,
-  Popover,
-  PopoverProps,
-  Text,
-  useGlobalKeyDown,
-  useTheme,
-} from '@sanity/ui'
->>>>>>> c929f04d
 import styled from 'styled-components'
 import {EditIcon, TrashIcon} from '@sanity/icons'
 import {Button} from '../../../../../ui'
