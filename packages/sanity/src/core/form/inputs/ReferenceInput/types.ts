--- conflicted
+++ resolved
@@ -22,14 +22,9 @@
   type: string | undefined
   availability: DocumentAvailability
   preview: {
-<<<<<<< HEAD
-    draft: (PreviewValue & {_id: string; _createdAt?: string; _updatedAt?: string}) | undefined
-    published: (PreviewValue & {_id: string; _createdAt?: string; _updatedAt?: string}) | undefined
-    version: (PreviewValue & {_id: string; _createdAt?: string; _updatedAt?: string}) | undefined
-=======
     draft: PreviewDocumentValue | undefined
     published: PreviewDocumentValue | undefined
->>>>>>> b357fbf7
+    version: PreviewDocumentValue | undefined
   }
 }
 
