import React, {MouseEventHandler, useCallback} from 'react'

import {UploadIcon, CopyIcon, ResetIcon, DownloadIcon} from '@sanity/icons'
import {Box, MenuDivider, Label, useToast} from '@sanity/ui'
import {MenuItem} from '../../../../../ui'
import {FileInputMenuItem} from './FileInputMenuItem/FileInputMenuItem'

interface Props {
  onUpload: (files: File[]) => void
  browse: React.ReactNode
  readOnly?: boolean
  onReset: MouseEventHandler<HTMLDivElement>
  accept: string
  directUploads?: boolean
  downloadUrl?: string
  copyUrl?: string
}

export function ActionsMenu(props: Props) {
  const {onUpload, onReset, readOnly, accept, directUploads, browse, downloadUrl, copyUrl} = props

  const {push: pushToast} = useToast()

  const handleCopyURL = useCallback(() => {
    navigator.clipboard.writeText(copyUrl || '')
    pushToast({closable: true, status: 'success', title: 'The URL is copied to the clipboard'})
  }, [pushToast, copyUrl])

  return (
    <>
      <Box padding={2}>
        <Label muted size={1}>
          Replace
        </Label>
      </Box>
      <FileInputMenuItem
        icon={UploadIcon}
        onSelect={onUpload}
        accept={accept}
        text="Upload"
        data-testid="file-input-upload-button"
        disabled={readOnly || !directUploads}
<<<<<<< HEAD
        fontSize={1}
=======
>>>>>>> c929f04d
      />
      {browse}

      {(downloadUrl || copyUrl) && <MenuDivider />}
      {downloadUrl && <MenuItem as="a" icon={DownloadIcon} text="Download" href={downloadUrl} />}
      {copyUrl && <MenuItem icon={CopyIcon} text="Copy URL" onClick={handleCopyURL} />}

      <MenuDivider />
      <MenuItem
        tone="critical"
        icon={ResetIcon}
        text="Clear field"
        onClick={onReset}
        disabled={readOnly}
        data-testid="file-input-clear"
      />
    </>
  )
}<|MERGE_RESOLUTION|>--- conflicted
+++ resolved
@@ -40,10 +40,6 @@
         text="Upload"
         data-testid="file-input-upload-button"
         disabled={readOnly || !directUploads}
-<<<<<<< HEAD
-        fontSize={1}
-=======
->>>>>>> c929f04d
       />
       {browse}
 
