import {rgba, Card, Flex, CardTone, Spinner, Theme} from '@sanity/ui'
import styled, {css} from 'styled-components'

export const MAX_DEFAULT_HEIGHT = 30

export const RatioBox = styled(Card)`
  position: relative;
  width: 100%;
  overflow: hidden;
  overflow: clip;
  min-height: 3.75rem;
  max-height: 20rem;

  & > div[data-container] {
    top: 0;
    left: 0;
    width: 100%;
    height: 100%;
    display: flex !important;
    align-items: center;
    justify-content: center;
  }

  & img {
    max-width: 100%;
    max-height: 100%;
  }
`

export const SpinnerWrapper = styled(Spinner)`
  position: absolute;
`

<<<<<<< HEAD
export const Overlay = styled(Flex)(({
  tone,
  drag,
  theme,
}: {
  tone: Exclude<CardTone, 'inherit'>
  drag: boolean
  theme: Theme
}) => {
  const textColor = theme.sanity.color.card.enabled.fg
  const backgroundColor = rgba(theme.sanity.color.card.enabled.bg, 0.8)
=======
export const Overlay = styled(Flex)<{
  $drag: boolean
  $tone: Exclude<CardTone, 'inherit'>
}>(({$drag, $tone}) => {
  const textColor = studioTheme.color.light[$tone].card.enabled.fg
  const backgroundColor = rgba(studioTheme.color.light[$tone].card.enabled.bg, 0.8)
>>>>>>> c929f04d

  return css`
    position: absolute;
    top: 0;
    left: 0;
    right: 0;
    bottom: 0;
    backdrop-filter: ${$drag ? 'blur(10px)' : ''};
    color: ${$tone ? textColor : ''};
    background-color: ${$drag ? backgroundColor : 'transparent'};
  `
})

export const FlexOverlay = styled(Flex)`
  position: absolute;
  top: 0;
  left: 0;
  bottom: 0;
  right: 0;
`<|MERGE_RESOLUTION|>--- conflicted
+++ resolved
@@ -1,4 +1,4 @@
-import {rgba, Card, Flex, CardTone, Spinner, Theme} from '@sanity/ui'
+import {studioTheme, rgba, Card, Flex, CardTone, Spinner} from '@sanity/ui'
 import styled, {css} from 'styled-components'
 
 export const MAX_DEFAULT_HEIGHT = 30
@@ -31,26 +31,12 @@
   position: absolute;
 `
 
-<<<<<<< HEAD
-export const Overlay = styled(Flex)(({
-  tone,
-  drag,
-  theme,
-}: {
-  tone: Exclude<CardTone, 'inherit'>
-  drag: boolean
-  theme: Theme
-}) => {
-  const textColor = theme.sanity.color.card.enabled.fg
-  const backgroundColor = rgba(theme.sanity.color.card.enabled.bg, 0.8)
-=======
 export const Overlay = styled(Flex)<{
   $drag: boolean
   $tone: Exclude<CardTone, 'inherit'>
 }>(({$drag, $tone}) => {
   const textColor = studioTheme.color.light[$tone].card.enabled.fg
   const backgroundColor = rgba(studioTheme.color.light[$tone].card.enabled.bg, 0.8)
->>>>>>> c929f04d
 
   return css`
     position: absolute;
