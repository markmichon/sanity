import {CloseIcon} from '@sanity/icons'
<<<<<<< HEAD
import {Box, Card, Flex, isHTMLElement, rem, Text, Theme, useForwardedRef} from '@sanity/ui'
import React, {forwardRef, useCallback, useEffect, useMemo, useRef, useState} from 'react'
import styled, {css} from 'styled-components'
import type {CSSObject} from 'styled-components'
import {Button} from '../../../../ui'
=======
import {
  Box,
  Button,
  Card,
  CSSObject,
  Flex,
  isHTMLElement,
  rem,
  Text,
  Theme,
  useForwardedRef,
} from '@sanity/ui'
import React, {forwardRef, useCallback, useEffect, useMemo, useRef, useState} from 'react'
import styled, {css} from 'styled-components'
>>>>>>> c929f04d
import {focusRingBorderStyle, focusRingStyle} from './styles'

const Root = styled(Card)((props: {theme: Theme}): CSSObject => {
  const {theme} = props
  const {focusRing, input, radius} = theme.sanity
  const color = theme.sanity.color.input
  const space = rem(theme.sanity.space[1])

  return {
    position: 'relative',
    borderRadius: `${radius[1]}px`,
    color: color.default.enabled.fg,
    boxShadow: focusRingBorderStyle({
      color: color.default.enabled.border,
      width: input.border.width,
    }),

    '& > .content': {
      position: 'relative',
      lineHeight: 0,
      margin: `-${space} 0 0 -${space}`,
    },

    '& > .content > div': {
      display: 'inline-block',
      verticalAlign: 'top',
      padding: `${space} 0 0 ${space}`,
    },

    // enabled
    '&:not([data-read-only])': {
      cursor: 'text',
    },

    // hovered
    '@media(hover:hover):not([data-disabled]):not([data-read-only]):hover': {
      borderColor: color.default.hovered.border,
    },

    // focused
    '&:not([data-disabled]):not([data-read-only])[data-focused]': {
      boxShadow: focusRingStyle({
        border: {
          color: color.default.enabled.border,
          width: input.border.width,
        },
        focusRing,
      }),
    },

    // disabled
    '*:disabled + &': {
      color: color.default.disabled.fg,
      backgroundColor: color.default.disabled.bg,
      boxShadow: focusRingBorderStyle({
        color: color.default.disabled.border,
        width: input.border.width,
      }),
    },
  }
})

const Input = styled.input((props: {theme: Theme}): CSSObject => {
  const {theme} = props
  const font = theme.sanity.fonts.text
  const color = theme.sanity.color.input
  const p = theme.sanity.space[2]
  const size = theme.sanity.fonts.text.sizes[2]

  return {
    appearance: 'none',
    background: 'none',
    border: 0,
    borderRadius: 0,
    outline: 'none',
    fontSize: rem(size.fontSize),
    lineHeight: size.lineHeight / size.fontSize,
    fontFamily: font.family,
    fontWeight: font.weights.regular,
    margin: 0,
    display: 'block',
    minWidth: '1px',
    maxWidth: '100%',
    boxSizing: 'border-box',
    paddingTop: rem(p - size.ascenderHeight),
    paddingRight: rem(p),
    paddingBottom: rem(p - size.descenderHeight),
    paddingLeft: rem(p),

    // enabled
    '&:not(:invalid):not(:disabled)': {
      color: color.default.enabled.fg,
    },

    // disabled
    '&:not(:invalid):disabled': {
      color: color.default.disabled.fg,
    },
  }
})

const Placeholder = styled(Box)((props: {theme: Theme}) => {
  const {theme} = props
  const color = theme.sanity.color.input

  return css`
    position: absolute;
    top: 0;
    left: 0;
    right: 0;
    pointer-events: none;
    --card-fg-color: ${color.default.enabled.placeholder};
  `
})

const TagBox = styled(Box)`
  // This is needed to make textOverflow="ellipsis" work properly for the Text primitive
  max-width: 100%;
`

export const TagInput = forwardRef(
  (
    props: {
      readOnly?: boolean
      onChange?: (newValue: {value: string}[]) => void
      onFocus?: (event: React.FocusEvent) => void
      placeholder?: string
      value?: {value: string}[]
    } & Omit<React.HTMLProps<HTMLInputElement>, 'as' | 'onChange' | 'onFocus' | 'ref' | 'value'>,
    ref: React.Ref<HTMLInputElement>,
  ) => {
    const {
      disabled,
      onChange,
      onFocus,
      placeholder: placeholderProp,
      readOnly,
      value = [],
      ...restProps
    } = props
    const placeholder = useMemo(() => {
      if (placeholderProp) return placeholderProp
      if (typeof window !== 'undefined' && 'ontouchstart' in window) {
        return 'Enter tag…'
      }
      return 'Enter tag and press ENTER…'
    }, [placeholderProp])
    const [inputValue, setInputValue] = useState('')
    const enabled = !disabled && !readOnly
    const [focused, setFocused] = useState(false)
    const forwardedRef = useForwardedRef(ref)
    const rootRef = useRef<HTMLDivElement | null>(null)

    const handleRootPointerDown = useCallback(
      (event: React.PointerEvent<HTMLDivElement>) => {
        const isTagElement = isHTMLElement(event.target) && event.target.closest('[data-ui="Tag"]')

        if (isTagElement) return

        const inputElement = forwardedRef.current

        if (inputElement) {
          setTimeout(() => inputElement.focus(), 0)
        }
      },
      [forwardedRef],
    )

    const handleInputBlur = useCallback(() => {
      setFocused(false)
    }, [])

    const handleInputChange = useCallback((event: React.ChangeEvent<HTMLInputElement>) => {
      setInputValue(event.currentTarget.value)
    }, [])

    const handleInputFocus = useCallback(
      (event: React.FocusEvent) => {
        setFocused(true)
        if (onFocus) onFocus(event)
      },
      [onFocus],
    )

    const handleInputKeyDown = useCallback(
      (event: React.KeyboardEvent<HTMLInputElement>) => {
        if (event.key === 'Enter') {
          event.preventDefault()
          event.stopPropagation()

          if (onChange && inputValue) {
            const newValue = value.concat([{value: inputValue}])

            setInputValue('')

            if (onChange) onChange(newValue)
          }
        }
      },
      [inputValue, onChange, value],
    )

    const handleTagRemove = useCallback(
      (index: number) => {
        if (!onChange) return

        const newValue = value.slice(0)

        newValue.splice(index, 1)

        onChange(newValue)
      },
      [onChange, value],
    )

    useEffect(() => {
      const inputElement = forwardedRef.current

      if (inputElement) {
        inputElement.style.width = '0'
        inputElement.style.width = `${inputElement.scrollWidth}px`
      }
    }, [forwardedRef, inputValue])

    return (
      <Root
        data-disabled={disabled ? '' : undefined}
        data-focused={focused ? '' : undefined}
        data-read-only={readOnly ? '' : undefined}
        data-ui="TagInput"
        onPointerDown={handleRootPointerDown}
        overflow="auto"
        padding={1}
        ref={rootRef}
      >
        {enabled && (
          <Placeholder hidden={Boolean(inputValue || value.length)} padding={3}>
            <Text textOverflow="ellipsis">{placeholder}</Text>
          </Placeholder>
        )}

        <div className="content">
          {value.map((tag, tagIndex) => (
            // eslint-disable-next-line react/no-array-index-key
            <TagBox key={`tag-${tagIndex}`}>
              <Tag
                enabled={enabled}
                index={tagIndex}
                muted={!enabled}
                onRemove={handleTagRemove}
                tag={tag}
              />
            </TagBox>
          ))}

          <div key="tag-input">
            <Input
              {...restProps}
              disabled={!enabled}
              onBlur={handleInputBlur}
              onChange={handleInputChange}
              onFocus={handleInputFocus}
              onKeyDown={handleInputKeyDown}
              ref={forwardedRef}
              type="text"
              value={inputValue}
            />
          </div>
        </div>
      </Root>
    )
  },
)

TagInput.displayName = 'TagInput'

function Tag(props: {
  enabled: boolean
  index: number
  muted?: boolean
  onRemove: (index: number) => void
  tag: {value: string}
}) {
  const {enabled, index, muted, onRemove, tag} = props

  const handleRemoveClick = useCallback(() => {
    onRemove(index)
  }, [index, onRemove])

  return (
    <Card data-ui="Tag" padding={1} radius={2} tone="transparent">
      <Flex align="center">
        <Box flex={1} padding={1}>
          <Text muted={muted} textOverflow="ellipsis">
            {tag.value}
          </Text>
        </Box>

        {enabled && (
          <Box marginLeft={1}>
            <Button icon={CloseIcon} mode="bleed" onClick={handleRemoveClick} size="small" />
          </Box>
        )}
      </Flex>
    </Card>
  )
}<|MERGE_RESOLUTION|>--- conflicted
+++ resolved
@@ -1,26 +1,9 @@
 import {CloseIcon} from '@sanity/icons'
-<<<<<<< HEAD
 import {Box, Card, Flex, isHTMLElement, rem, Text, Theme, useForwardedRef} from '@sanity/ui'
 import React, {forwardRef, useCallback, useEffect, useMemo, useRef, useState} from 'react'
 import styled, {css} from 'styled-components'
 import type {CSSObject} from 'styled-components'
 import {Button} from '../../../../ui'
-=======
-import {
-  Box,
-  Button,
-  Card,
-  CSSObject,
-  Flex,
-  isHTMLElement,
-  rem,
-  Text,
-  Theme,
-  useForwardedRef,
-} from '@sanity/ui'
-import React, {forwardRef, useCallback, useEffect, useMemo, useRef, useState} from 'react'
-import styled, {css} from 'styled-components'
->>>>>>> c929f04d
 import {focusRingBorderStyle, focusRingStyle} from './styles'
 
 const Root = styled(Card)((props: {theme: Theme}): CSSObject => {
