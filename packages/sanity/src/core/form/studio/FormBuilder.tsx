--- conflicted
+++ resolved
@@ -195,12 +195,9 @@
     path: EMPTY_ARRAY,
     presence: EMPTY_ARRAY,
     readOnly,
-<<<<<<< HEAD
+    renderDefault: () => <></>,
     renderAnnotation,
     renderBlock,
-=======
-    renderDefault: () => <></>,
->>>>>>> cdb057a4
     renderField,
     renderInlineBlock,
     renderInput,
