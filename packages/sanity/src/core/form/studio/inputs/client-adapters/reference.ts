--- conflicted
+++ resolved
@@ -2,11 +2,11 @@
 import {DEFAULT_MAX_FIELD_DEPTH} from '@sanity/schema/_internal'
 import {type ReferenceFilterSearchOptions, type ReferenceSchemaType} from '@sanity/types'
 import {combineLatest, type Observable, of} from 'rxjs'
-import {map, mergeMap, switchMap} from 'rxjs/operators'
-
-import {type DocumentPreviewStore} from '../../../../preview'
+import {map, mergeMap, startWith, switchMap} from 'rxjs/operators'
+
+import {type DocumentPreviewStore, getPreviewPaths, prepareForPreview} from '../../../../preview'
 import {createSearch} from '../../../../search'
-import {collate, type CollatedHit, getDraftId, getIdPair} from '../../../../util'
+import {collate, type CollatedHit, getDraftId, getIdPair, isRecord} from '../../../../util'
 import {
   type PreviewDocumentValue,
   type ReferenceInfo,
@@ -46,11 +46,11 @@
   return pairAvailability$.pipe(
     switchMap((pairAvailability) => {
       if (
-        !pairAvailability.version?.available &&
         !pairAvailability.draft.available &&
+        !pairAvailability.published.available &&
         !pairAvailability.published.available
       ) {
-        // combine availability of draft + published + version
+        // combine availability of draft + published
         const availability =
           pairAvailability.version?.reason === 'PERMISSION_DENIED' ||
           pairAvailability.draft.reason === 'PERMISSION_DENIED' ||
@@ -71,13 +71,6 @@
         } as const)
       }
 
-<<<<<<< HEAD
-      const draftRef = {_type: 'reference', _ref: draftId}
-      const publishedRef = {_type: 'reference', _ref: publishedId}
-      const versionRef = versionId ? {_type: 'reference', _ref: versionId} : undefined
-
-=======
->>>>>>> b357fbf7
       const typeName$ = combineLatest([
         documentPreviewStore.observeDocumentTypeFromId(draftId),
         documentPreviewStore.observeDocumentTypeFromId(publishedId),
@@ -124,7 +117,7 @@
               },
             } as const)
           }
-
+          const previewPaths = getPreviewPaths(refSchemaType?.preview) || []
           const draftPreview$ = documentPreviewStore.observeForPreview(
             {_id: draftId},
             refSchemaType,
@@ -135,20 +128,19 @@
             refSchemaType,
           )
 
-          const versionPreview$ =
-            versionId && versionRef
-              ? documentPreviewStore.observePaths(versionRef, previewPaths).pipe(
-                  map((result) =>
-                    result
-                      ? {
-                          _id: versionId,
-                          ...prepareForPreview(result, refSchemaType),
-                        }
-                      : undefined,
-                  ),
-                  startWith(undefined),
-                )
-              : undefined
+          const versionPreview$ = versionId
+            ? documentPreviewStore.observePaths({_id: versionId}, previewPaths).pipe(
+                map((result) =>
+                  result
+                    ? {
+                        _id: versionId,
+                        ...prepareForPreview(result, refSchemaType),
+                      }
+                    : undefined,
+                ),
+                startWith(undefined),
+              )
+            : undefined
 
           const value$ = combineLatest([
             draftPreview$,
@@ -180,16 +172,15 @@
                 id: publishedId,
                 availability,
                 preview: {
-<<<<<<< HEAD
-                  draft: isRecord(value.draft) ? value.draft : undefined,
-                  published: isRecord(value.published) ? value.published : undefined,
-                  version: isRecord(value.version) ? value.version : undefined,
-=======
-                  draft: (value.draft.snapshot || undefined) as PreviewDocumentValue | undefined,
-                  published: (value.published.snapshot || undefined) as
+                  draft: (isRecord(value.draft) ? value.draft : undefined) as
                     | PreviewDocumentValue
                     | undefined,
->>>>>>> b357fbf7
+                  published: (isRecord(value.published) ? value.published : undefined) as
+                    | PreviewDocumentValue
+                    | undefined,
+                  version: (isRecord(value.version) ? value.version : undefined) as
+                    | PreviewDocumentValue
+                    | undefined,
                 },
               }
             }),
