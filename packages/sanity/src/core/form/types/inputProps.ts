import {
  type EditorChange,
  type EditorSelection,
  type HotkeyOptions,
  type OnCopyFn,
  type OnPasteFn,
  type PortableTextEditor,
  type RangeDecoration,
} from '@sanity/portable-text-editor'
import {
  type ArraySchemaType,
  type BooleanSchemaType,
  type CrossDatasetReferenceValue,
  type FileValue,
  type GeopointValue,
  type ImageValue,
  type NumberSchemaType,
  type ObjectSchemaType,
  type Path,
  type PortableTextBlock,
  type ReferenceValue,
  type SchemaType,
  type SlugValue,
  type StringSchemaType,
} from '@sanity/types'
import {
  type ComponentType,
  type FocusEventHandler,
  type FormEventHandler,
  type MutableRefObject,
  type ReactElement,
} from 'react'

import {type RenderPortableTextInputEditableProps} from '../inputs'
import {type FormPatch, type PatchEvent} from '../patch'
import {type FormFieldGroup} from '../store'
import {
  type ArrayOfObjectsFormNode,
  type ArrayOfPrimitivesFormNode,
  type BooleanFormNode,
  type NumberFormNode,
  type ObjectFormNode,
  type StringFormNode,
} from '../store/types/nodes'
import {type UploaderResolver} from '../studio'
import {type RenderBlockActionsCallback} from '../types'
import {
  type ArrayInputFunctionsProps,
  type PortableTextMarker,
  type RenderCustomMarkers,
} from './_transitional'
import {type ArrayInputInsertEvent, type ArrayInputMoveItemEvent, type UploadEvent} from './event'
import {
  type RenderAnnotationCallback,
  type RenderArrayOfObjectsItemCallback,
  type RenderArrayOfPrimitivesItemCallback,
  type RenderBlockCallback,
  type RenderFieldCallback,
  type RenderInputCallback,
  type RenderPreviewCallback,
} from './renderCallback'

/**
 * @hidden
 * @beta */
export interface OnPathFocusPayload {
  selection?: EditorSelection
}

/**
 * @hidden
 * @public */
export interface BaseInputProps {
  renderDefault: (props: InputProps) => ReactElement
}

/**
 * @hidden
 * @public */
export interface ObjectInputProps<
  T = Record<string, any>,
  S extends ObjectSchemaType = ObjectSchemaType,
> extends BaseInputProps,
    Omit<ObjectFormNode<T, S>, '_allMembers'> {
  /**
   * @hidden
   * @beta */
  groups: FormFieldGroup[]

  /**
   * @hidden
   * @beta */
  onChange: (patch: FormPatch | FormPatch[] | PatchEvent) => void

  /**
   * @hidden
   * @beta */
  onFieldCollapse: (fieldName: string) => void

  /**
   * @hidden
   * @beta */
  onFieldExpand: (fieldName: string) => void

  /**
   * @hidden
   * @beta */
  onFieldSetCollapse: (fieldSetName: string) => void

  /**
   * @hidden
   * @beta */
  onFieldSetExpand: (fieldSetName: string) => void

  /**
   * @hidden
   * @beta */
  onFieldGroupSelect: (groupName: string) => void

  /**
   * @hidden
   * @beta */
  onPathFocus: (path: Path) => void

  /**
   * @hidden
   * @beta */
  onFieldOpen: (fieldName: string) => void

  /**
   * @hidden
   * @beta */
  onFieldClose: (fieldName: string) => void

  /**
   * @hidden
   * @beta */
  renderAnnotation?: RenderAnnotationCallback

  /**
   * @hidden
   * @beta */
  renderBlock?: RenderBlockCallback

  /**
   * @hidden
   * @beta */
  renderInput: RenderInputCallback

  /**
   * @hidden
   * @beta */
  renderField: RenderFieldCallback

  /**
   * @hidden
   * @beta */
  renderInlineBlock?: RenderBlockCallback

  /**
   * @hidden
   * @beta */
  renderItem: RenderArrayOfObjectsItemCallback

  /**
   * @hidden
   * @beta */
  renderPreview: RenderPreviewCallback

  /**
   * @hidden
   * @beta */
  elementProps: ComplexElementProps
}

/**
 * @hidden
 * @public */
export interface ArrayOfObjectsInputProps<
  T extends {_key: string} = {_key: string},
  S extends ArraySchemaType = ArraySchemaType,
> extends BaseInputProps,
    ArrayOfObjectsFormNode<T[], S> {
  /**
   * @hidden
   * @beta */
  arrayFunctions?: ComponentType<ArrayInputFunctionsProps<T, S>>

  /**
   * @hidden
   * @beta */
  // Data manipulation callbacks special for array inputs
  onChange: (patch: FormPatch | FormPatch[] | PatchEvent) => void

  /**
   * @hidden
   * @beta */
  onItemAppend: (item: T) => void

  /**
   * @hidden
   * @beta */
  onItemPrepend: (item: T) => void

  /**
   * @hidden
   * @beta */
  onItemRemove: (itemKey: string) => void

  /**
   * @hidden
   * @beta */
  onItemMove: (event: ArrayInputMoveItemEvent) => void

  /**
   * @hidden
   * @beta */
  onInsert: (event: ArrayInputInsertEvent<T>) => void

  /**
   * @hidden
   * @beta */
  resolveInitialValue: (type: SchemaType, params: Record<string, unknown>) => Promise<T>

  /**
   * @hidden
   * @beta */
  resolveUploader: UploaderResolver<ObjectSchemaType>

  /**
   * @hidden
   * @beta */
  onUpload: (event: UploadEvent) => void

  /**
   * @hidden
   * @beta */
  onPathFocus: (path: Path, payload?: OnPathFocusPayload) => void

  /**
   * for array inputs using expand/collapse semantics for items
   *
   * @hidden
   * @beta
   */
  onItemCollapse: (itemKey: string) => void

  /**
   * @hidden
   * @beta */
  onItemExpand: (itemKey: string) => void

  /**
   * for array inputs using modal open/close semantics for items
   *
   * @hidden
   * @beta
   */
  onItemOpen: (path: Path) => void

  /**
   * @hidden
   * @beta */
  onItemClose: () => void

  /**
   * @hidden
   * @beta */
  renderAnnotation?: RenderAnnotationCallback

  /**
   * @hidden
   * @beta */
  renderBlock?: RenderBlockCallback

  /**
   * @hidden
   * @beta */
  renderInlineBlock?: RenderBlockCallback

  /**
   * @hidden
   * @beta */
  renderField: RenderFieldCallback

  /**
   * @hidden
   * @beta */
  renderInput: RenderInputCallback

  /**
   * @hidden
   * @beta */
  renderItem: RenderArrayOfObjectsItemCallback

  /**
   * @hidden
   * @beta */
  renderPreview: RenderPreviewCallback

  /**
   * @hidden
   * @beta */
  elementProps: ComplexElementProps
}

/**
 * @hidden
 * @beta */
export type ArrayOfPrimitivesElementType<T extends any[]> = T extends (infer K)[] ? K : unknown

/**
 * @hidden
 * @public */
export interface ArrayOfPrimitivesInputProps<
  T extends string | boolean | number = string | boolean | number,
  S extends ArraySchemaType = ArraySchemaType,
> extends BaseInputProps,
    ArrayOfPrimitivesFormNode<T[], S> {
  /**
   * @hidden
   * @beta */
  arrayFunctions?: ComponentType<ArrayInputFunctionsProps<T, S>>

  // note: not a priority to support collapsible arrays right now
  onSetCollapsed: (collapsed: boolean) => void

  /**
   * @hidden
   * @beta */
  onChange: (patch: FormPatch | FormPatch[] | PatchEvent) => void

  /**
   * @hidden
   * @beta */
  onItemAppend: (item: ArrayOfPrimitivesElementType<T[]>) => void

  /**
   * @hidden
   * @beta */
  onItemPrepend: (item: ArrayOfPrimitivesElementType<T[]>) => void

  /**
   * @hidden
   * @beta */
  onItemRemove: (index: number) => void

  /**
   * @hidden
   * @beta */
  onMoveItem: (event: ArrayInputMoveItemEvent) => void

  /**
   * @hidden
   * @beta */
  onInsert: (event: {items: T[]; position: 'before' | 'after'; referenceIndex: number}) => void

  /**
   * @hidden
   * @beta */
  resolveUploader: UploaderResolver<NumberSchemaType | BooleanSchemaType | StringSchemaType>

  /**
   * @hidden
   * @beta */
  onUpload: (event: UploadEvent) => void

  /**
   * @hidden
   * @beta */
  onIndexFocus: (index: number) => void

  /**
   * @hidden
   * @beta */
  renderAnnotation?: RenderAnnotationCallback

  /**
   * @hidden
   * @beta */
  renderBlock?: RenderBlockCallback

  /**
   * @hidden
   * @beta */
  renderInlineBlock?: RenderBlockCallback

  /**
   * @hidden
   * @beta */
  renderInput: RenderInputCallback

  /**
   * @hidden
   * @beta */
  renderItem: RenderArrayOfPrimitivesItemCallback

  /**
   * @hidden
   * @beta */
  renderPreview: RenderPreviewCallback

  /**
   * @hidden
   * @beta */
  elementProps: ComplexElementProps
}

/**
 * @hidden
 * @public */
export interface PrimitiveInputElementProps {
  'value'?: string
  'id': string
  'readOnly': boolean
  'placeholder'?: string
  'onChange': FormEventHandler
  'onFocus': FocusEventHandler
  'onBlur': FocusEventHandler
  'ref': MutableRefObject<any>
  'aria-describedby': string | undefined
}

/**
 * @hidden
 * @beta */
export interface ComplexElementProps {
  'id': string
  'onFocus': FocusEventHandler
  'onBlur': FocusEventHandler
  'ref': MutableRefObject<any>
  'aria-describedby': string | undefined
}

/**
 * @hidden
 * @public */
export interface StringInputProps<S extends StringSchemaType = StringSchemaType>
  extends BaseInputProps,
    StringFormNode<S> {
  /**
   * @hidden
   * @beta */
  onChange: (patch: FormPatch | FormPatch[] | PatchEvent) => void
  validationError?: string
  /**
   * @hidden
   * @beta */
  elementProps: PrimitiveInputElementProps
}

/**
 * @hidden
 * @public */
export interface NumberInputProps<S extends NumberSchemaType = NumberSchemaType>
  extends BaseInputProps,
    NumberFormNode<S> {
  /**
   * @hidden
   * @beta */
  onChange: (patch: FormPatch | FormPatch[] | PatchEvent) => void
  validationError?: string
  /**
   * @hidden
   * @beta */
  elementProps: PrimitiveInputElementProps
}

/**
 * @hidden
 * @public */
export interface BooleanInputProps<S extends BooleanSchemaType = BooleanSchemaType>
  extends BaseInputProps,
    BooleanFormNode<S> {
  /**
   * @hidden
   * @beta */
  onChange: (patch: FormPatch | FormPatch[] | PatchEvent) => void

  /**
   * A shorthand aggregation of any validation errors the input currently have
   * Will be falsey if no error.
   * In the case of multiple errors it will be a newline delimited string of each error message
   * For advanced use cases use the ´validation´ prop which contains more levels and details
   */
  validationError?: string
  /**
   * @hidden
   * @beta */
  elementProps: PrimitiveInputElementProps
}

/**
 * @hidden
 * @beta */
export type PrimitiveInputProps = StringInputProps | BooleanInputProps | NumberInputProps

/**
 * Component props for the {@link PortableTextInput} React component.
 *
 * Extends {@link ArrayOfObjectsInputProps}.
 *
 * @public
 * */
export interface PortableTextInputProps
  extends ArrayOfObjectsInputProps<PortableTextBlock, ArraySchemaType<PortableTextBlock>> {
  /**
   * A React Ref that can reference the underlying editor instance
   */
  editorRef?: React.MutableRefObject<PortableTextEditor | null>
  /**
   * Option to hide the default toolbar
   */
  hideToolbar?: boolean
  /**
   * Assign hotkeys that can be attached to custom editing functions
   */
  hotkeys?: HotkeyOptions
  /**
<<<<<<< HEAD
=======
   * Whether the input is activated and should receive events on mount.
   * By default, PTE inputs need to be manually activated by focusing them.
   */
  initialActive?: boolean
  /**
>>>>>>> efe8bcae
   * Whether the input is _initially_ open in fullscreen mode
   */
  initialFullscreen?: boolean
  /**
   * Array of {@link PortableTextMarker} with meta data connected to the content.
   * @deprecated will be removed in the next major version of Sanity Studio.
   * Use the `renderBlock` interface instead.
   */
  markers?: PortableTextMarker[]
  /**
   * Returns changes from the underlying editor
   */
  onEditorChange?: (change: EditorChange, editor: PortableTextEditor) => void
  /**
   * Optional callback for when the editor goes into or out of full screen mode
   * @hidden
   * @beta
   */
  onFullScreenChange?: (isFullScreen: boolean) => void
  /**
   * Custom copy function
   */
  onCopy?: OnCopyFn
  /**
   * Custom paste function
   */
  onPaste?: OnPasteFn
  /**
   * Function to render custom block actions
   * @deprecated will be removed in the next major version of Sanity Studio.
   * Use the `renderBlock` interface instead.
   */
  renderBlockActions?: RenderBlockActionsCallback
  /**
   * Function to render custom markers
   * @deprecated will be removed in the next major version of Sanity Studio.
   * Use the `renderBlock` interface instead.
   */
  renderCustomMarkers?: RenderCustomMarkers
  /**
   * Function to render the PortableTextInput's editable component.
   * This is the actual contentEditable element that users type into.
   * @hidden
   * @beta
   */
  renderEditable?: (props: RenderPortableTextInputEditableProps) => JSX.Element
  /**
   * Array of {@link RangeDecoration} that can be used to decorate the content.
   */
  rangeDecorations?: RangeDecoration[]
}

/**
 * @hidden
 * @public */
export type InputProps =
  | ArrayOfObjectsInputProps
  | ArrayOfPrimitivesInputProps
  | BooleanInputProps
  | NumberInputProps
  | ObjectInputProps
  | ObjectInputProps<CrossDatasetReferenceValue>
  | ObjectInputProps<FileValue>
  | ObjectInputProps<GeopointValue>
  | ObjectInputProps<ImageValue>
  | ObjectInputProps<ReferenceValue>
  | ObjectInputProps<SlugValue>
  | PortableTextInputProps
  | StringInputProps<|MERGE_RESOLUTION|>--- conflicted
+++ resolved
@@ -517,14 +517,11 @@
    */
   hotkeys?: HotkeyOptions
   /**
-<<<<<<< HEAD
-=======
    * Whether the input is activated and should receive events on mount.
    * By default, PTE inputs need to be manually activated by focusing them.
    */
   initialActive?: boolean
   /**
->>>>>>> efe8bcae
    * Whether the input is _initially_ open in fullscreen mode
    */
   initialFullscreen?: boolean
