--- conflicted
+++ resolved
@@ -1,8 +1,4 @@
-<<<<<<< HEAD
-import {AvatarStack, Box, Card, Text, Theme} from '@sanity/ui'
-=======
 import {AvatarStack, Box, Card, Text} from '@sanity/ui'
->>>>>>> c929f04d
 import React, {useMemo} from 'react'
 import styled, {css, useTheme} from 'styled-components'
 import {usePreviewCard, UserAvatar} from '../components'
