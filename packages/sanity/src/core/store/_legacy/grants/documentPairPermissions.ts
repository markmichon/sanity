import {type SanityClient} from '@sanity/client'
import {type SanityDocument, type Schema, type SchemaType} from '@sanity/types'
import {useMemo} from 'react'
import {combineLatest, type Observable, of} from 'rxjs'
import {map, switchMap} from 'rxjs/operators'

import {useClient, useSchema} from '../../../hooks'
import {useWorkspace} from '../../../studio'
import {DEFAULT_STUDIO_CLIENT_OPTIONS} from '../../../studioClient'
import {
  createHookFromObservableFactory,
  getDraftId,
  getIdPair,
  getPublishedId,
  type PartialExcept,
} from '../../../util'
import {useGrantsStore} from '../datastores'
import {type PairListenerOptions, snapshotPair} from '../document'
import {fetchFeatureToggle} from '../document/document-pair/utils/fetchFeatureToggle'
import {type GrantsStore, type PermissionCheckResult} from './types'

function getSchemaType(schema: Schema, typeName: string): SchemaType {
  const type = schema.get(typeName)

  if (!type) {
    throw new Error(`No such schema type: ${typeName}`)
  }

  return type
}

interface PairPermissionsOptions {
  grantsStore: GrantsStore
  permission: DocumentPermission
  draft: SanityDocument | null
  published: SanityDocument | null
  liveEdit: boolean
}

function getPairPermissions({
  grantsStore,
  permission,
  draft,
  published,
  liveEdit,
}: PairPermissionsOptions): Array<[string, Observable<PermissionCheckResult>]> {
  // this was introduced because we ran into a bug where a user with publish
  // access was marked as not allowed to duplicate a document unless it had a
  // draft variant. this would happen in non-live edit cases where the document
  // pair only had a published variant with the draft variant being null.
  //
  // note: this should _not_ be used if the draft and published versions should
  // be considered separately/explicitly in the permissions.
  const effectiveVersion = draft || published
  const effectiveVersionType = effectiveVersion === draft ? 'draft' : 'published'

  const {checkDocumentPermission} = grantsStore

  switch (permission) {
    case 'delete': {
      if (liveEdit) {
        return [
          ['delete published document (live-edit)', checkDocumentPermission('update', published)],
        ]
      }

      return [
        ['delete draft document', checkDocumentPermission('update', draft)],
        ['delete published document', checkDocumentPermission('update', published)],
      ]
    }

    case 'discardDraft': {
      if (liveEdit) return []

      return [['delete draft document', checkDocumentPermission('update', draft)]]
    }

    case 'publish': {
      if (liveEdit) return []

      return [
        // precondition
        [
          'update published document at its current state',
          checkDocumentPermission('update', published),
        ],

        // post condition
        ['delete draft document', checkDocumentPermission('update', draft)],
        [
          'create published document from draft',
          checkDocumentPermission('create', draft && {...draft, _id: getPublishedId(draft._id)}),
        ],
      ]
    }

    case 'unpublish': {
      if (liveEdit) return []

      return [
        // precondition
        ['update draft document at its current state', checkDocumentPermission('create', draft)],

        // post condition
        ['delete published document', checkDocumentPermission('update', published)],
        [
          'create draft document from published version',
          checkDocumentPermission(
            'create',
            published && {...published, _id: getDraftId(published._id)},
          ),
        ],
      ]
    }

    case 'update': {
      if (liveEdit) {
        return [
          ['update published document (live-edit)', checkDocumentPermission('update', published)],
        ]
      }

      return [
        [
          `update ${effectiveVersionType} document`,
          checkDocumentPermission('update', effectiveVersion),
        ],
      ]
    }

    case 'duplicate': {
      if (liveEdit) {
        return [
          [
            'create new published document from existing document (live-edit)',
            checkDocumentPermission('create', {...published, _id: 'dummy-id'}),
          ],
        ]
      }

      return [
        [
          `create new draft document from existing ${effectiveVersionType} document`,
          checkDocumentPermission('create', {...effectiveVersion, _id: getDraftId('dummy-id')}),
        ],
      ]
    }

    default: {
      throw new Error(`Could not match permission: ${permission}`)
    }
  }
}

/** @internal */
export type DocumentPermission =
  | 'delete'
  | 'discardDraft'
  | 'publish'
  | 'unpublish'
  | 'update'
  | 'duplicate'

/** @internal */
export interface DocumentPairPermissionsOptions {
  client: SanityClient
  schema: Schema
  grantsStore: GrantsStore
  id: string
  type: string
  version?: string
  permission: DocumentPermission
  serverActionsEnabled: Observable<boolean>
  pairListenerOptions?: PairListenerOptions
}

/**
 * The observable version of `useDocumentPairPermissions`
 *
 * @see useDocumentPairPermissions
 *
 * @internal
 */
export function getDocumentPairPermissions({
  client,
  grantsStore,
  schema,
  id,
  permission,
  type,
  serverActionsEnabled,
<<<<<<< HEAD
  version,
=======
  pairListenerOptions,
>>>>>>> b357fbf7
}: DocumentPairPermissionsOptions): Observable<PermissionCheckResult> {
  // this case was added to fix a crash that would occur if the `schemaType` was
  // omitted from `S.documentList()`
  //
  // see `resolveTypeForDocument` which returns `'*'` if no type is provided
  // https://github.com/sanity-io/sanity/blob/4d49b83a987d5097064d567f75d21b268a410cbf/packages/%40sanity/base/src/datastores/document/resolveTypeForDocument.ts#L7
  if (type === '*') {
    return of({granted: false, reason: 'Type specified was `*`'})
  }

  const liveEdit = Boolean(getSchemaType(schema, type).liveEdit)

<<<<<<< HEAD
  return snapshotPair(client, getIdPair(id, {version}), type, serverActionsEnabled).pipe(
=======
  return snapshotPair(
    client,
    {draftId: getDraftId(id), publishedId: getPublishedId(id)},
    type,
    serverActionsEnabled,
    pairListenerOptions,
  ).pipe(
>>>>>>> b357fbf7
    switchMap((pair) =>
      combineLatest([pair.draft.snapshots$, pair.published.snapshots$]).pipe(
        map(([draft, published]) => ({draft, published})),
      ),
    ),
    switchMap(({draft, published}) => {
      const pairPermissions = getPairPermissions({
        grantsStore,
        permission,
        draft,
        published,
        liveEdit,
      }).map(([label, permissionCheck$]) =>
        permissionCheck$.pipe(
          map(({granted, reason}) => ({
            granted,
            reason: granted ? '' : `not allowed to ${label}: ${reason}`,
            label,
            permission,
          })),
        ),
      )

      if (!pairPermissions.length) return of({granted: true, reason: ''})

      return combineLatest(pairPermissions).pipe(
        map((permissionResults) => {
          const granted = permissionResults.every((permissionResult) => permissionResult.granted)
          const reason = granted
            ? ''
            : `Unable to ${permission}:\n\t${permissionResults
                .filter((permissionResult) => !permissionResult.granted)
                .map((permissionResult) => permissionResult.reason)
                .join('\n\t')}`

          return {granted, reason}
        }),
      )
    }),
  )
}

/**
 * Gets document pair permissions based on a document ID and a type.
 *
 * This permissions API is a high-level permissions API that is draft-model
 * aware. In order to determine whether or not the user has the given
 * permission, both the draft and published documents are pulled and run through
 * all of the user's grants. If any pre or post conditions fail a permissions
 * checks, the operations will not be granted.
 *
 * The operations this hook accepts are only relevant to document pairs. E.g.
 * `'create'` is not included as an operation because it's not possible to tell
 * if a document can be created by only using the initial ID and type because an
 * initial template value may not have a matching grant (e.g. locked-document
 * pattern `!locked`). In contrast, the operation `'duplicate'` is supported
 * because the draft value of the document can be live queried and checked for
 * matching grants.
 *
 * Note: for live-edit documents, non-applicable operations (e.g. publish) will
 * return as true.
 *
 * @see useDocumentValuePermissions
 *
 * @internal
 */
export const useDocumentPairPermissionsFromHookFactory = createHookFromObservableFactory(
  getDocumentPairPermissions,
)

/** @internal */
export function useDocumentPairPermissions({
  id,
  type,
  version,
  permission,
  client: overrideClient,
  schema: overrideSchema,
  grantsStore: overrideGrantsStore,
  pairListenerOptions,
}: PartialExcept<DocumentPairPermissionsOptions, 'id' | 'type' | 'permission'>): ReturnType<
  typeof useDocumentPairPermissionsFromHookFactory
> {
  const defaultClient = useClient(DEFAULT_STUDIO_CLIENT_OPTIONS)
  const defaultSchema = useSchema()
  const defaultGrantsStore = useGrantsStore()
  const workspace = useWorkspace()

  const client = useMemo(() => overrideClient || defaultClient, [defaultClient, overrideClient])
  const schema = useMemo(() => overrideSchema || defaultSchema, [defaultSchema, overrideSchema])
  const grantsStore = useMemo(
    () => overrideGrantsStore || defaultGrantsStore,
    [defaultGrantsStore, overrideGrantsStore],
  )

  const serverActionsEnabled = useMemo(() => {
    const configFlag = workspace.__internal_serverDocumentActions?.enabled
    // If it's explicitly set, let it override the feature toggle
    return typeof configFlag === 'boolean' ? of(configFlag as boolean) : fetchFeatureToggle(client)
  }, [client, workspace.__internal_serverDocumentActions?.enabled])

  return useDocumentPairPermissionsFromHookFactory(
    useMemo(
<<<<<<< HEAD
      () => ({client, schema, grantsStore, id, permission, type, serverActionsEnabled, version}),
      [client, grantsStore, id, permission, schema, type, serverActionsEnabled, version],
=======
      () => ({
        client,
        schema,
        grantsStore,
        id,
        permission,
        type,
        serverActionsEnabled,
        pairListenerOptions,
      }),
      [
        client,
        schema,
        grantsStore,
        id,
        permission,
        type,
        serverActionsEnabled,
        pairListenerOptions,
      ],
>>>>>>> b357fbf7
    ),
  )
}<|MERGE_RESOLUTION|>--- conflicted
+++ resolved
@@ -43,7 +43,7 @@
   draft,
   published,
   liveEdit,
-}: PairPermissionsOptions): Array<[string, Observable<PermissionCheckResult>]> {
+}: PairPermissionsOptions): Array<[string, Observable<PermissionCheckResult>] | null> {
   // this was introduced because we ran into a bug where a user with publish
   // access was marked as not allowed to duplicate a document unless it had a
   // draft variant. this would happen in non-live edit cases where the document
@@ -190,11 +190,8 @@
   permission,
   type,
   serverActionsEnabled,
-<<<<<<< HEAD
   version,
-=======
   pairListenerOptions,
->>>>>>> b357fbf7
 }: DocumentPairPermissionsOptions): Observable<PermissionCheckResult> {
   // this case was added to fix a crash that would occur if the `schemaType` was
   // omitted from `S.documentList()`
@@ -207,17 +204,13 @@
 
   const liveEdit = Boolean(getSchemaType(schema, type).liveEdit)
 
-<<<<<<< HEAD
-  return snapshotPair(client, getIdPair(id, {version}), type, serverActionsEnabled).pipe(
-=======
   return snapshotPair(
     client,
-    {draftId: getDraftId(id), publishedId: getPublishedId(id)},
+    getIdPair(id, {version}),
     type,
     serverActionsEnabled,
     pairListenerOptions,
   ).pipe(
->>>>>>> b357fbf7
     switchMap((pair) =>
       combineLatest([pair.draft.snapshots$, pair.published.snapshots$]).pipe(
         map(([draft, published]) => ({draft, published})),
@@ -230,9 +223,9 @@
         draft,
         published,
         liveEdit,
-      }).map(([label, permissionCheck$]) =>
-        permissionCheck$.pipe(
-          map(({granted, reason}) => ({
+      }).map(([label, observable]: any) =>
+        observable.pipe(
+          map(({granted, reason}: any) => ({
             granted,
             reason: granted ? '' : `not allowed to ${label}: ${reason}`,
             label,
@@ -244,7 +237,7 @@
       if (!pairPermissions.length) return of({granted: true, reason: ''})
 
       return combineLatest(pairPermissions).pipe(
-        map((permissionResults) => {
+        map((permissionResults: any[]) => {
           const granted = permissionResults.every((permissionResult) => permissionResult.granted)
           const reason = granted
             ? ''
@@ -321,10 +314,6 @@
 
   return useDocumentPairPermissionsFromHookFactory(
     useMemo(
-<<<<<<< HEAD
-      () => ({client, schema, grantsStore, id, permission, type, serverActionsEnabled, version}),
-      [client, grantsStore, id, permission, schema, type, serverActionsEnabled, version],
-=======
       () => ({
         client,
         schema,
@@ -334,6 +323,7 @@
         type,
         serverActionsEnabled,
         pairListenerOptions,
+        version,
       }),
       [
         client,
@@ -344,8 +334,8 @@
         type,
         serverActionsEnabled,
         pairListenerOptions,
+        version,
       ],
->>>>>>> b357fbf7
     ),
   )
 }