--- conflicted
+++ resolved
@@ -280,40 +280,23 @@
 export function useBundlesStore(): BundlesStore {
   const resourceCache = useResourceCache()
   const workspace = useWorkspace()
-<<<<<<< HEAD
   const currentUser = useCurrentUser()
-  const {client: addOnClient} = useAddonDataset()
-=======
   const {client: addonClient, ready} = useAddonDataset()
->>>>>>> f296171d
   const studioClient = useClient(DEFAULT_STUDIO_CLIENT_OPTIONS)
 
   return useMemo(() => {
     const bundlesStore =
       resourceCache.get<BundlesStore>({
-<<<<<<< HEAD
-        dependencies: [workspace, addOnClient],
-        namespace: 'BundlesStore',
-      }) || createBundlesStore({addOnClient, studioClient, currentUser})
-
-    resourceCache.set({
-      dependencies: [workspace, addOnClient],
-=======
         dependencies: [workspace, addonClient, {addonClientReady: ready}],
         namespace: 'BundlesStore',
-      }) || createBundlesStore({addonClient, studioClient, addonClientReady: ready})
+      }) || createBundlesStore({addonClient, studioClient, addonClientReady: ready, currentUser})
 
     resourceCache.set({
       dependencies: [workspace, addonClient, {addonClientReady: ready}],
->>>>>>> f296171d
       namespace: 'BundlesStore',
       value: bundlesStore,
     })
 
     return bundlesStore
-<<<<<<< HEAD
-  }, [addOnClient, currentUser, resourceCache, studioClient, workspace])
-=======
-  }, [addonClient, resourceCache, studioClient, workspace, ready])
->>>>>>> f296171d
+  }, [addonClient, resourceCache, studioClient, workspace, ready, currentUser])
 }