/* eslint-disable @typescript-eslint/no-use-before-define */
import {type SanityClient} from '@sanity/client'
import {type SanityDocument} from '@sanity/types'
import {groupBy} from 'lodash'
import {defer, merge, type Observable, of, throwError, timer} from 'rxjs'
import {catchError, concatMap, filter, map, mergeMap, scan, share} from 'rxjs/operators'

import {LISTENER_RESET_DELAY} from '../../../preview/constants'
import {shareReplayLatest} from '../../../preview/utils/shareReplayLatest'
import {debug} from './debug'
import {
  type IdPair,
  type MutationEvent,
  type PendingMutationsEvent,
  type ReconnectEvent,
  type WelcomeEvent,
} from './types'
import {OutOfSyncError, sequentializeListenerEvents} from './utils/sequentializeListenerEvents'

interface Snapshots {
  draft: SanityDocument | null
  published: SanityDocument | null
  version: SanityDocument | null
}

/** @internal */
export interface InitialSnapshotEvent {
  type: 'snapshot'
  documentId: string
  document: SanityDocument | null
}

/** @internal */
export interface PairListenerOptions {
  tag?: string

  /**
   * Called when we recover from sync error
   * Meant for error tracking / telemetry purposes
   * @param error - the {@link OutOfSyncError} recovered from
   */
  onSyncErrorRecovery?(error: OutOfSyncError): void
}

/** @internal */
export type ListenerEvent =
  | MutationEvent
  | ReconnectEvent
  | InitialSnapshotEvent
  | PendingMutationsEvent

const PENDING_START: PendingMutationsEvent = {type: 'pending', phase: 'begin'}
const PENDING_END: PendingMutationsEvent = {type: 'pending', phase: 'end'}

function isMutationEvent(msg: ListenerEvent): msg is MutationEvent {
  return msg.type === 'mutation'
}
function isMultiTransactionEvent(msg: MutationEvent) {
  return msg.transactionTotalEvents > 1
}

function allPendingTransactionEventsReceived(listenerEvents: ListenerEvent[]) {
  const groupedMutations = groupBy(
    listenerEvents.filter((ev): ev is MutationEvent => ev.type === 'mutation'),
    (e) => e.transactionId,
  )
  // Note: we can't assume that the events come in order, so instead of checking the counter attributes we check that we have actually received all
  return Object.values(groupedMutations).every(
    (mutations) => mutations.length === mutations[0].transactionTotalEvents,
  )
}

/** @internal */
export function getPairListener(
  client: SanityClient,
  idPair: IdPair,
  options: PairListenerOptions = {},
): Observable<ListenerEvent> {
<<<<<<< HEAD
  const {publishedId, draftId, versionId} = idPair

  return defer(
    () =>
      client.observable.listen(
        `*[_id in $ids]`,
=======
  const {publishedId, draftId} = idPair

  const sharedEvents = defer(() =>
    client.observable
      .listen(
        `*[_id == $publishedId || _id == $draftId]`,
>>>>>>> b357fbf7
        {
          ids: [publishedId, draftId, versionId].filter((id) => typeof id !== 'undefined'),
        },
        {
          includeResult: false,
          events: ['welcome', 'mutation', 'reconnect'],
          effectFormat: 'mendoza',
          tag: options.tag || 'document.pair-listener',
        },
      )
      .pipe(
        //filter((event) => Math.random() < 0.99 || event.type !== 'mutation'),
        shareReplayLatest({
          predicate: (event) => event.type === 'welcome' || event.type === 'reconnect',
          resetOnRefCountZero: () => timer(LISTENER_RESET_DELAY),
        }),
      ),
  ) as Observable<WelcomeEvent | MutationEvent | ReconnectEvent>

  const pairEvents$ = sharedEvents.pipe(
    concatMap((event) => {
      return event.type === 'welcome'
        ? fetchInitialDocumentSnapshots().pipe(
<<<<<<< HEAD
            concatMap((snapshots) => [
              createSnapshotEvent(draftId, snapshots.draft),
              createSnapshotEvent(publishedId, snapshots.published),
              ...(versionId ? [createSnapshotEvent(versionId, snapshots.version)] : []),
=======
            mergeMap(({draft, published}) => [
              createSnapshotEvent(draftId, draft),
              createSnapshotEvent(publishedId, published),
>>>>>>> b357fbf7
            ]),
          )
        : of(event)
    }),
    scan(
      (
        acc: {
          next: (InitialSnapshotEvent | ListenerEvent)[]
          buffer: (InitialSnapshotEvent | ListenerEvent)[]
        },
        msg,
      ) => {
        // we only care about mutation events
        if (!isMutationEvent(msg)) {
          return {next: [msg], buffer: []}
        }

        const isBuffering = acc.buffer.length > 0
        const isMulti = isMultiTransactionEvent(msg)
        if (!isMulti && !isBuffering) {
          // simple case, we have no buffer, and the event is a single-transaction event, so just pass it on
          return {next: [msg], buffer: []}
        }

        if (!isMulti) {
          // we have received a single transaction event while waiting for the rest of events from a multi transaction
          // put it in the buffer
          return {next: [], buffer: acc.buffer.concat(msg)}
        }

        const nextBuffer = acc.buffer.concat(msg)
        if (allPendingTransactionEventsReceived(nextBuffer)) {
          // we have received all pending transactions, emit the buffer, and signal end of buffer
          return {next: nextBuffer.concat(PENDING_END), buffer: []}
        }
        // if we get here, we are still waiting for more multi-transaction messages
        // if nextBuffer only has one element, we know we just started buffering
        return {next: nextBuffer.length === 1 ? [PENDING_START] : [], buffer: nextBuffer}
      },
      {next: [], buffer: []},
    ),
    // note: this flattens the array, and in the case of an empty array, no event will be pushed downstream
    mergeMap((v) => v.next),
    share(),
  )

  const draftEvents$ = pairEvents$.pipe(
    filter((event) =>
      event.type === 'mutation' || event.type === 'snapshot' ? event.documentId === draftId : true,
    ),
    sequentializeListenerEvents(),
  )

  const publishedEvents$ = pairEvents$.pipe(
    filter((event) =>
      event.type === 'mutation' || event.type === 'snapshot'
        ? event.documentId === publishedId
        : true,
    ),
    sequentializeListenerEvents(),
  )

  return merge(draftEvents$, publishedEvents$).pipe(
    catchError((err, caught$) => {
      if (err instanceof OutOfSyncError) {
        debug('Recovering from OutOfSyncError: %s', OutOfSyncError.name)
        if (typeof options?.onSyncErrorRecovery === 'function') {
          options?.onSyncErrorRecovery(err)
        } else {
          console.error(err)
        }
        // this will retry immediately
        return caught$
      }
      return throwError(() => err)
    }),
  )

  function fetchInitialDocumentSnapshots(): Observable<Snapshots> {
    return client.observable
      .getDocuments<SanityDocument>(
        [publishedId, draftId, versionId].filter((id): id is string => typeof id === 'string'),
        {tag: 'document.snapshots'},
      )
      .pipe(
        map(([published, draft, version]) => ({
          draft,
          published,
          version,
        })),
      )
  }
}

function createSnapshotEvent(
  documentId: string,
  document: null | SanityDocument,
): InitialSnapshotEvent {
  return {
    type: 'snapshot',
    documentId,
    document,
  }
}<|MERGE_RESOLUTION|>--- conflicted
+++ resolved
@@ -76,21 +76,12 @@
   idPair: IdPair,
   options: PairListenerOptions = {},
 ): Observable<ListenerEvent> {
-<<<<<<< HEAD
   const {publishedId, draftId, versionId} = idPair
-
-  return defer(
-    () =>
-      client.observable.listen(
-        `*[_id in $ids]`,
-=======
-  const {publishedId, draftId} = idPair
 
   const sharedEvents = defer(() =>
     client.observable
       .listen(
-        `*[_id == $publishedId || _id == $draftId]`,
->>>>>>> b357fbf7
+        `*[_id in $ids]`,
         {
           ids: [publishedId, draftId, versionId].filter((id) => typeof id !== 'undefined'),
         },
@@ -114,16 +105,10 @@
     concatMap((event) => {
       return event.type === 'welcome'
         ? fetchInitialDocumentSnapshots().pipe(
-<<<<<<< HEAD
-            concatMap((snapshots) => [
-              createSnapshotEvent(draftId, snapshots.draft),
-              createSnapshotEvent(publishedId, snapshots.published),
-              ...(versionId ? [createSnapshotEvent(versionId, snapshots.version)] : []),
-=======
-            mergeMap(({draft, published}) => [
+            mergeMap(({draft, published, version}) => [
               createSnapshotEvent(draftId, draft),
               createSnapshotEvent(publishedId, published),
->>>>>>> b357fbf7
+              ...(versionId ? [createSnapshotEvent(versionId, version)] : []),
             ]),
           )
         : of(event)
