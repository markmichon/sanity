import {type OperationImpl} from '../operations/types'
import {actionsApiClient} from '../utils/actionsApiClient'

type DisabledReason = 'NO_CHANGES' | 'NOT_PUBLISHED'

export const discardChanges: OperationImpl<[], DisabledReason> = {
  disabled: ({snapshots}) => {
    if (!snapshots.draft) {
      return 'NO_CHANGES'
    }
    if (!snapshots.published) {
      return 'NOT_PUBLISHED'
    }
    return false
  },
  execute: ({client, idPair}) => {
<<<<<<< HEAD
    return client.observable.action(
=======
    return actionsApiClient(client).observable.action(
>>>>>>> f3ebf3b4
      idPair.draftIds.map((draftId) => ({
        actionType: 'sanity.action.document.discard',
        draftId,
      })),
      {tag: 'document.discard-changes'},
    )
  },
}<|MERGE_RESOLUTION|>--- conflicted
+++ resolved
@@ -14,11 +14,7 @@
     return false
   },
   execute: ({client, idPair}) => {
-<<<<<<< HEAD
-    return client.observable.action(
-=======
     return actionsApiClient(client).observable.action(
->>>>>>> f3ebf3b4
       idPair.draftIds.map((draftId) => ({
         actionType: 'sanity.action.document.discard',
         draftId,
