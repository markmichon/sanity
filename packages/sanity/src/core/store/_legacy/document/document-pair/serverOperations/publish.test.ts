--- conflicted
+++ resolved
@@ -1,7 +1,3 @@
-<<<<<<< HEAD
-import {beforeEach, describe, expect, it, jest, xdescribe} from '@jest/globals'
-=======
->>>>>>> b357fbf7
 import {type SanityDocument} from 'sanity'
 import {beforeEach, describe, expect, it, type Mock, vi} from 'vitest'
 
@@ -17,7 +13,7 @@
 })
 
 // TODO: Restore this test
-xdescribe('publish', () => {
+describe.skip('publish', () => {
   describe('disabled', () => {
     it('returns with LIVE_EDIT_ENABLED if isLiveEditEnabled', () => {
       ;(isLiveEditEnabled as Mock).mockImplementation(
