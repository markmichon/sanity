import {type OperationImpl} from '../operations/types'
import {actionsApiClient} from '../utils/actionsApiClient'
import {isLiveEditEnabled} from '../utils/isLiveEditEnabled'

export const del: OperationImpl<[], 'NOTHING_TO_DELETE'> = {
  disabled: ({snapshots}) => (snapshots.draft || snapshots.published ? false : 'NOTHING_TO_DELETE'),
  execute: ({client, schema, idPair, typeName, snapshots}) => {
    if (isLiveEditEnabled(schema, typeName)) {
      const tx = client.observable.transaction().delete(idPair.publishedId)
      return tx.commit({tag: 'document.delete'})
    }

    //the delete action requires a published doc -- discard if not present
    if (!snapshots.published) {
<<<<<<< HEAD
      return client.observable.action(
=======
      return actionsApiClient(client).observable.action(
>>>>>>> f3ebf3b4
        idPair.draftIds.map((draftId) => ({
          actionType: 'sanity.action.document.discard',
          draftId,
        })),
        {tag: 'document.delete'},
      )
    }

    return actionsApiClient(client).observable.action(
      {
        actionType: 'sanity.action.document.delete',
        includeDrafts: idPair.draftIds,
        publishedId: idPair.publishedId,
      },
      {
        tag: 'document.delete',
        // this disables referential integrity for cross-dataset references. we
        // have this set because we warn against deletes in the `ConfirmDeleteDialog`
        // UI. This operation is run when "delete anyway" is clicked
        skipCrossDatasetReferenceValidation: true,
      },
    )
  },
}<|MERGE_RESOLUTION|>--- conflicted
+++ resolved
@@ -12,11 +12,7 @@
 
     //the delete action requires a published doc -- discard if not present
     if (!snapshots.published) {
-<<<<<<< HEAD
-      return client.observable.action(
-=======
       return actionsApiClient(client).observable.action(
->>>>>>> f3ebf3b4
         idPair.draftIds.map((draftId) => ({
           actionType: 'sanity.action.document.discard',
           draftId,
