import {LeaveIcon, ChevronDownIcon, CogIcon, CheckmarkIcon, UsersIcon} from '@sanity/icons'
import {
  Box,
  Card,
  Flex,
  Label,
  Menu,
  MenuButton,
  MenuButtonProps,
  MenuDivider,
  Stack,
  Text,
<<<<<<< HEAD
  // eslint-disable-next-line no-restricted-imports
  Button, // Button with specific styling, user avatar .
=======
>>>>>>> c929f04d
} from '@sanity/ui'
import React, {useMemo} from 'react'
import styled from 'styled-components'
import {UserAvatar} from '../../../../components'
import {getProviderTitle} from '../../../../store'
import {type StudioThemeColorSchemeKey} from '../../../../theme'
import {Tooltip} from '../../../../../ui'
import {
  useColorSchemeOptions,
  useColorSchemeSetValue,
  useColorSchemeValue,
} from '../../../colorScheme'
import {useWorkspace} from '../../../workspace'
import {userHasRole} from '../../../../util/userHasRole'
import {MenuItem, Tooltip} from '../../../../../ui'
import {LoginProviderLogo} from './LoginProviderLogo'

const AVATAR_SIZE = 1

const StyledMenu = styled(Menu)`
  min-width: 200px;
  max-width: 300px;
`

const AvatarBox = styled(Box)`
  position: relative;
  min-width: ${({theme}) => theme.sanity.avatar.sizes[AVATAR_SIZE].size}px;
  min-height: ${({theme}) => theme.sanity.avatar.sizes[AVATAR_SIZE].size}px;
`

function AppearanceMenu({setScheme}: {setScheme: (nextScheme: StudioThemeColorSchemeKey) => void}) {
  // Subscribe to just what we need, if the menu isn't shown then we're not subscribed to these contexts
  const options = useColorSchemeOptions(setScheme)

  return (
    <>
      <MenuDivider />

      <Box padding={2}>
        <Label size={1} muted>
          Appearance
        </Label>
      </Box>

      {options.map(({icon, label, name, onSelect, selected, title}) => (
        <MenuItem
          key={name}
          aria-label={label}
          icon={icon}
          onClick={onSelect}
          pressed={selected}
          text={title}
          iconRight={selected && <CheckmarkIcon />}
        />
      ))}
    </>
  )
}

export function UserMenu() {
  const {currentUser, projectId, auth} = useWorkspace()
  const scheme = useColorSchemeValue()
  const setScheme = useColorSchemeSetValue()

  const isAdmin = Boolean(currentUser && userHasRole(currentUser, 'administrator'))
  const providerTitle = getProviderTitle(currentUser?.provider)

  const popoverProps: MenuButtonProps['popover'] = useMemo(
    () => ({
      placement: 'bottom-end',
      portal: true,
      preventOverflow: true,
      scheme: scheme,
      constrainSize: true,
    }),
    [scheme],
  )

  return (
    <MenuButton
      button={
        <Button mode="bleed" padding={0} paddingX={1}>
          <Flex align="center" gap={1}>
            <UserAvatar user="me" size={1} />
            <Text size={AVATAR_SIZE} muted>
              <ChevronDownIcon />
            </Text>
          </Flex>
        </Button>
      }
      id="user-menu"
      menu={
        <StyledMenu>
          <Card padding={2}>
            <Flex align="center">
              <Tooltip disabled={!providerTitle} portal content={`Signed in with ${providerTitle}`}>
                <AvatarBox marginRight={3}>
                  <UserAvatar size={AVATAR_SIZE} user="me" />
                  {currentUser?.provider && <LoginProviderLogo provider={currentUser.provider} />}
                </AvatarBox>
              </Tooltip>

              <Stack space={2} flex={1}>
                <Text size={2} weight="medium" textOverflow="ellipsis">
                  {currentUser?.name}
                </Text>

                <Text size={1} muted textOverflow="ellipsis">
                  {currentUser?.email}
                </Text>
              </Stack>
            </Flex>
          </Card>

          {setScheme && <AppearanceMenu setScheme={setScheme} />}

          <MenuDivider />

          <MenuItem
            as="a"
            aria-label="Manage project"
            href={`https://sanity.io/manage/project/${projectId}`}
            target="_blank"
            text="Manage project"
            icon={CogIcon}
          />
          {isAdmin && (
            <MenuItem
              as="a"
              aria-label="Invite members"
              href={`https://sanity.io/manage/project/${projectId}/members`}
              target="_blank"
              text="Invite members"
              icon={UsersIcon}
            />
          )}

          {auth.logout && (
            <>
              <MenuDivider />
              <MenuItem
                iconRight={LeaveIcon}
                text="Sign out"
                disabled={!auth.logout}
                {...(auth.logout && {onClick: auth.logout})}
              />
            </>
          )}
        </StyledMenu>
      }
      popover={popoverProps}
    />
  )
}<|MERGE_RESOLUTION|>--- conflicted
+++ resolved
@@ -10,18 +10,14 @@
   MenuDivider,
   Stack,
   Text,
-<<<<<<< HEAD
   // eslint-disable-next-line no-restricted-imports
   Button, // Button with specific styling, user avatar .
-=======
->>>>>>> c929f04d
 } from '@sanity/ui'
 import React, {useMemo} from 'react'
 import styled from 'styled-components'
 import {UserAvatar} from '../../../../components'
 import {getProviderTitle} from '../../../../store'
 import {type StudioThemeColorSchemeKey} from '../../../../theme'
-import {Tooltip} from '../../../../../ui'
 import {
   useColorSchemeOptions,
   useColorSchemeSetValue,
