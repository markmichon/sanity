import {Flex} from '@sanity/ui'
import {useCallback, useEffect, useRef} from 'react'

import {Button} from '../../../../../../../ui-components'
import {useTranslation} from '../../../../../../i18n'
import {DEBUG_MODE} from '../../constants'
import {useSearchState} from '../../contexts/search/useSearchState'
import {getFilterKey} from '../../utils/filterUtils'
import {AddFilterButton} from './addFilter/AddFilterButton'
import {DebugDocumentTypesNarrowed} from './debug/_DebugDocumentTypesNarrowed'
import {DebugFilterQuery} from './debug/_DebugFilterQuery'
import {DocumentTypesButton} from './documentTypes/DocumentTypesButton'
import {FilterButton} from './filter/FilterButton'

<<<<<<< HEAD
=======
/**
 * @internal
 */
>>>>>>> 3cdb6673
export function Filters({showTypeFilter = true}: {showTypeFilter?: boolean}) {
  const {
    dispatch,
    state: {
      filters,
      fullscreen,
      lastAddedFilter,
      terms: {types},
    },
  } = useSearchState()
  const {t} = useTranslation()

  const isMounted = useRef(false)

  const handleClear = useCallback(() => {
    if (showTypeFilter) dispatch({type: 'TERMS_TYPES_CLEAR'})
    dispatch({type: 'TERMS_FILTERS_CLEAR'})
  }, [dispatch, showTypeFilter])

  const clearFiltersButtonVisible = filters.length > 0 || (showTypeFilter && types.length > 0)

  useEffect(() => {
    isMounted.current = true
  }, [])

  const lastAddedFilterKey = lastAddedFilter && getFilterKey(lastAddedFilter)

  const ClearFiltersButton = () => (
    <Button
      mode="bleed"
      onClick={handleClear}
      size={fullscreen ? 'large' : 'default'}
      text={t('search.action.clear-filters')}
      tone="critical"
    />
  )

  return (
    <>
      <Flex align="flex-start" gap={3} justify="space-between" padding={2}>
        <Flex flex={1} gap={2} wrap="wrap">
          {showTypeFilter && <DocumentTypesButton />}
          {filters?.map((filter) => {
            const key = getFilterKey(filter)
            return (
              <FilterButton
                filter={filter}
                initialOpen={isMounted.current && lastAddedFilterKey === key}
                key={key}
              />
            )
          })}
          {!fullscreen && <AddFilterButton />}
        </Flex>
        {clearFiltersButtonVisible && !fullscreen && <ClearFiltersButton />}
      </Flex>

      {fullscreen && (
        <Flex justify="space-between" paddingBottom={2} paddingX={2}>
          <AddFilterButton />
          {clearFiltersButtonVisible && <ClearFiltersButton />}
        </Flex>
      )}

      {/* Debug panels */}
      {DEBUG_MODE && (
        <>
          <DebugFilterQuery />
          <DebugDocumentTypesNarrowed />
        </>
      )}
    </>
  )
}<|MERGE_RESOLUTION|>--- conflicted
+++ resolved
@@ -12,12 +12,9 @@
 import {DocumentTypesButton} from './documentTypes/DocumentTypesButton'
 import {FilterButton} from './filter/FilterButton'
 
-<<<<<<< HEAD
-=======
 /**
  * @internal
  */
->>>>>>> 3cdb6673
 export function Filters({showTypeFilter = true}: {showTypeFilter?: boolean}) {
   const {
     dispatch,
