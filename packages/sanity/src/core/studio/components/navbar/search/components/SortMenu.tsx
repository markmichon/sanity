--- conflicted
+++ resolved
@@ -1,17 +1,12 @@
 import {SortIcon} from '@sanity/icons'
-<<<<<<< HEAD
-import {Card, Flex, Menu, MenuButton, MenuDivider, MenuItem, Text} from '@sanity/ui'
-=======
-import {Box, Button, Card, Flex, Inline, Menu, MenuButton, MenuDivider, Text} from '@sanity/ui'
->>>>>>> c929f04d
+import {Card, Flex, Menu, MenuButton, MenuDivider} from '@sanity/ui'
 import isEqual from 'lodash/isEqual'
 import React, {useCallback, useId, useMemo} from 'react'
 import styled from 'styled-components'
 import {ORDERINGS} from '../definitions/orderings'
-import {Button} from '../../../../../../ui'
+import {Button, MenuItem} from '../../../../../../ui'
 import {useSearchState} from '../contexts/search/useSearchState'
 import type {SearchOrdering} from '../types'
-import {MenuItem} from '../../../../../../ui'
 
 interface SearchDivider {
   type: 'divider'
