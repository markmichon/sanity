import {ChevronDownIcon} from '@sanity/icons'
<<<<<<< HEAD
import {Box, Flex, Hotkeys, Menu, MenuButton, MenuItem, PopoverProps, Text} from '@sanity/ui'
import React, {
  createElement,
  isValidElement,
  useCallback,
  useRef,
  useState,
  useMemo,
  useId,
} from 'react'
import {isValidElementType} from 'react-is'
import {Tooltip, Button} from '../../../../ui'
=======
import {Button, Menu, MenuButton, PopoverProps} from '@sanity/ui'
import React, {useCallback, useRef, useState, useMemo, useId} from 'react'
import {MenuItem, Tooltip} from '../../../../ui/'
>>>>>>> c929f04d
import {ActionStateDialog} from './ActionStateDialog'
import {DocumentActionDescription, LegacyLayerProvider} from 'sanity'

export interface ActionMenuButtonProps {
  actionStates: DocumentActionDescription[]
  disabled: boolean
}

export function ActionMenuButton(props: ActionMenuButtonProps) {
  const {actionStates, disabled} = props
  const idPrefix = useId()
  const buttonRef = useRef<HTMLButtonElement | null>(null)
  const [actionIndex, setActionIndex] = useState(-1)
  const [referenceElement, setReferenceElement] = useState<HTMLButtonElement | null>(null)

  const handleAction = useCallback((idx: number) => {
    setActionIndex(idx)
  }, [])

  const popoverProps: PopoverProps = useMemo(
    () => ({
      placement: 'top-end',
      portal: true,
      preventOverflow: true,
    }),
    [],
  )

  const currentAction = actionStates[actionIndex]

  return (
    <>
      <MenuButton
        id={`${idPrefix}-action-menu`}
        button={
          <Button
            data-testid="action-menu-button"
            aria-label="Open document actions"
            disabled={disabled}
            icon={ChevronDownIcon}
            mode="ghost"
            ref={buttonRef}
          />
        }
        menu={
          <Menu padding={1}>
            {actionStates.map((actionState, idx) => (
              <ActionMenuListItem
                actionState={actionState}
                disabled={disabled}
                index={idx}
                // eslint-disable-next-line react/no-array-index-key
                key={idx}
                onAction={handleAction}
              />
            ))}
          </Menu>
        }
        popover={popoverProps}
        ref={setReferenceElement}
      />

      {currentAction && currentAction.dialog && (
        <LegacyLayerProvider zOffset="paneFooter">
          <ActionStateDialog dialog={currentAction.dialog} referenceElement={referenceElement} />
        </LegacyLayerProvider>
      )}
    </>
  )
}

interface ActionMenuListItemProps {
  actionState: DocumentActionDescription
  disabled: boolean
  index: number
  onAction: (idx: number) => void
}

function ActionMenuListItem(props: ActionMenuListItemProps) {
  const {actionState, disabled, index, onAction} = props
  const {onHandle} = actionState

  const handleClick = useCallback(() => {
    onAction(index)
    if (onHandle) onHandle()
  }, [index, onAction, onHandle])

<<<<<<< HEAD
=======
  const menuItemContent = useCallback(
    (item: React.JSX.Element) => {
      // TODO: Once the tooltip changes land, we can use the new `content` prop instead

      return (
        <Tooltip content={actionState.title} disabled={!actionState.title} placement="top" portal>
          {item}
        </Tooltip>
      )
    },
    [actionState.title],
  )
>>>>>>> c929f04d
  return (
    <MenuItem
      data-testid={`action-${actionState.label.replace(' ', '')}`}
      disabled={disabled || Boolean(actionState.disabled)}
      onClick={handleClick}
      tone={actionState.tone}
<<<<<<< HEAD
    >
      <Tooltip
        content={actionState.title}
        disabled={!actionState.title}
        fallbackPlacements={['left', 'bottom']}
        placement="top"
        portal
      >
        <Flex align="center" paddingX={3}>
          <Flex flex={1} paddingY={3}>
            {actionState.icon && (
              <Box marginRight={3}>
                <Text>
                  {isValidElement(actionState.icon) && actionState.icon}
                  {isValidElementType(actionState.icon) && createElement(actionState.icon)}
                </Text>
              </Box>
            )}

            <Text>{actionState.label}</Text>
          </Flex>

          {actionState.shortcut && (
            <Box marginLeft={3}>
              <Hotkeys
                keys={String(actionState.shortcut)
                  .split('+')
                  .map((s) => s.slice(0, 1).toUpperCase() + s.slice(1))}
              />
            </Box>
          )}
        </Flex>
      </Tooltip>
    </MenuItem>
=======
      icon={actionState.icon}
      text={actionState.label}
      hotkeys={
        actionState.shortcut
          ? String(actionState.shortcut)
              .split('+')
              .map((s) => s.slice(0, 1).toUpperCase() + s.slice(1))
          : undefined
      }
      renderMenuItem={menuItemContent}
    />
>>>>>>> c929f04d
  )
}<|MERGE_RESOLUTION|>--- conflicted
+++ resolved
@@ -1,22 +1,7 @@
 import {ChevronDownIcon} from '@sanity/icons'
-<<<<<<< HEAD
-import {Box, Flex, Hotkeys, Menu, MenuButton, MenuItem, PopoverProps, Text} from '@sanity/ui'
-import React, {
-  createElement,
-  isValidElement,
-  useCallback,
-  useRef,
-  useState,
-  useMemo,
-  useId,
-} from 'react'
-import {isValidElementType} from 'react-is'
-import {Tooltip, Button} from '../../../../ui'
-=======
-import {Button, Menu, MenuButton, PopoverProps} from '@sanity/ui'
+import {Menu, MenuButton, PopoverProps} from '@sanity/ui'
 import React, {useCallback, useRef, useState, useMemo, useId} from 'react'
-import {MenuItem, Tooltip} from '../../../../ui/'
->>>>>>> c929f04d
+import {Tooltip, Button, MenuItem} from '../../../../ui'
 import {ActionStateDialog} from './ActionStateDialog'
 import {DocumentActionDescription, LegacyLayerProvider} from 'sanity'
 
@@ -104,8 +89,6 @@
     if (onHandle) onHandle()
   }, [index, onAction, onHandle])
 
-<<<<<<< HEAD
-=======
   const menuItemContent = useCallback(
     (item: React.JSX.Element) => {
       // TODO: Once the tooltip changes land, we can use the new `content` prop instead
@@ -118,49 +101,12 @@
     },
     [actionState.title],
   )
->>>>>>> c929f04d
   return (
     <MenuItem
       data-testid={`action-${actionState.label.replace(' ', '')}`}
       disabled={disabled || Boolean(actionState.disabled)}
       onClick={handleClick}
       tone={actionState.tone}
-<<<<<<< HEAD
-    >
-      <Tooltip
-        content={actionState.title}
-        disabled={!actionState.title}
-        fallbackPlacements={['left', 'bottom']}
-        placement="top"
-        portal
-      >
-        <Flex align="center" paddingX={3}>
-          <Flex flex={1} paddingY={3}>
-            {actionState.icon && (
-              <Box marginRight={3}>
-                <Text>
-                  {isValidElement(actionState.icon) && actionState.icon}
-                  {isValidElementType(actionState.icon) && createElement(actionState.icon)}
-                </Text>
-              </Box>
-            )}
-
-            <Text>{actionState.label}</Text>
-          </Flex>
-
-          {actionState.shortcut && (
-            <Box marginLeft={3}>
-              <Hotkeys
-                keys={String(actionState.shortcut)
-                  .split('+')
-                  .map((s) => s.slice(0, 1).toUpperCase() + s.slice(1))}
-              />
-            </Box>
-          )}
-        </Flex>
-      </Tooltip>
-    </MenuItem>
-=======
       icon={actionState.icon}
       text={actionState.label}
       hotkeys={
@@ -172,6 +118,5 @@
       }
       renderMenuItem={menuItemContent}
     />
->>>>>>> c929f04d
   )
 }