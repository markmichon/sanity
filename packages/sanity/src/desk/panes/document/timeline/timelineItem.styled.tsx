--- conflicted
+++ resolved
@@ -1,16 +1,11 @@
-<<<<<<< HEAD
 import {
   Text,
   Box,
-  Theme,
   Flex,
   rem,
   // eslint-disable-next-line no-restricted-imports
   Button, // Button with specific styling and children behavior.
 } from '@sanity/ui'
-=======
-import {Text, Box, Button, Flex, rem} from '@sanity/ui'
->>>>>>> c929f04d
 import styled, {css} from 'styled-components'
 
 export const IconWrapper = styled(Flex)(({theme}) => {
