/* eslint-disable no-warning-comments */
/* eslint-disable camelcase */
import {Flex, Hotkeys, LayerProvider, Stack, Text} from '@sanity/ui'
import {memo, useCallback, useMemo, useState} from 'react'
import {
  BundleActions,
  type DocumentActionComponent,
  type DocumentActionDescription,
<<<<<<< HEAD
  Hotkeys,
=======
>>>>>>> f3ebf3b4
  isBundleDocument,
  LATEST,
  shouldArrayDialogOpen,
  usePerspective,
  useSource,
  useTimelineSelector,
} from 'sanity'

import {Button, Tooltip} from '../../../../ui-components'
import {RenderActionCollectionState} from '../../../components'
import {HistoryRestoreAction} from '../../../documentActions'
import {useDocumentPane} from '../useDocumentPane'
import {ActionMenuButton} from './ActionMenuButton'
import {ActionStateDialog} from './ActionStateDialog'

interface DocumentStatusBarActionsInnerProps {
  disabled: boolean
  showMenu: boolean
  states: DocumentActionDescription[]
}

const DocumentStatusBarActionsInner = memo(function DocumentStatusBarActionsInner(
  props: DocumentStatusBarActionsInnerProps,
) {
  const {disabled, showMenu, states} = props
  const {__internal_tasks, schemaType, openPath, documentId, documentType} = useDocumentPane()

  const [firstActionState, ...menuActionStates] = states
  const [buttonElement, setButtonElement] = useState<HTMLButtonElement | null>(null)
  const isTreeArrayEditingEnabled = useSource().beta?.treeArrayEditing?.enabled

  // Disable the main document action if the array dialog is open
  const isTreeArrayEditingEnabledOpen = useMemo(() => {
    if (!isTreeArrayEditingEnabled) return false

    return shouldArrayDialogOpen(schemaType, openPath)
  }, [isTreeArrayEditingEnabled, openPath, schemaType])

  // TODO: This could be refactored to use the tooltip from the button if the firstAction.title was updated to a string.
  const tooltipContent = useMemo(() => {
    if (!firstActionState || (!firstActionState.title && !firstActionState.shortcut)) return null

    return (
      <Flex style={{maxWidth: 300}} align="center" gap={3}>
        {firstActionState.title && <Text size={1}>{firstActionState.title}</Text>}
        {firstActionState.shortcut && (
          <Hotkeys
            data-testid="document-status-bar-hotkeys"
            fontSize={1}
            style={{marginTop: -4, marginBottom: -4}}
            keys={String(firstActionState.shortcut)
              .split('+')
              .map((s) => s.slice(0, 1).toUpperCase() + s.slice(1).toLowerCase())}
          />
        )}
      </Flex>
    )
  }, [firstActionState])

  /* Version / Bundling handling */

  // TODO MAKE SURE THIS IS HOW WE WANT TO DO THIS
  const {currentGlobalBundle} = usePerspective()

  return (
    <Flex align="center" gap={1}>
      {__internal_tasks && __internal_tasks.footerAction}
      {firstActionState && (
        <LayerProvider zOffset={200}>
          <Tooltip disabled={!tooltipContent} content={tooltipContent} placement="top">
            <Stack>
              {currentGlobalBundle.slug === LATEST.slug ? (
                <Button
                  data-testid={`action-${firstActionState.label}`}
                  disabled={
                    disabled || Boolean(firstActionState.disabled) || isTreeArrayEditingEnabledOpen
                  }
                  icon={firstActionState.icon}
                  // eslint-disable-next-line react/jsx-handler-names
                  onClick={firstActionState.onHandle}
                  ref={setButtonElement}
                  text={firstActionState.label}
                  tone={firstActionState.tone || 'primary'}
                />
              ) : (
                <>
                  {
                    /** TODO DO WE STILL NEED THIS OR CAN WE MOVE THIS TO THE PLUGIN? */
                    isBundleDocument(currentGlobalBundle) ? (
                      <BundleActions
                        currentGlobalBundle={currentGlobalBundle}
                        documentId={documentId}
                        documentType={documentType}
                      />
                    ) : (
                      <div>
                        {/* eslint-disable-next-line i18next/no-literal-string */}
                        <Text>Not a bundle</Text>
                      </div>
                    )
                  }
                </>
              )}
            </Stack>
          </Tooltip>
        </LayerProvider>
      )}
      {/**
       * TODO DO WE STILL NEED THIS OR CAN WE MOVE THIS TO THE PLUGIN?
       * SPECIFICALLY FOR ISDRAFT
       */}
      {showMenu && menuActionStates.length > 0 && currentGlobalBundle.slug === LATEST.slug && (
        <ActionMenuButton actionStates={menuActionStates} disabled={disabled} />
      )}
      {firstActionState && firstActionState.dialog && (
        <ActionStateDialog dialog={firstActionState.dialog} referenceElement={buttonElement} />
      )}
    </Flex>
  )
})

export const DocumentStatusBarActions = memo(function DocumentStatusBarActions() {
  const {actions: allActions, connectionState, documentId, editState} = useDocumentPane()
  // const [isMenuOpen, setMenuOpen] = useState(false)
  // const handleMenuOpen = useCallback(() => setMenuOpen(true), [])
  // const handleMenuClose = useCallback(() => setMenuOpen(false), [])
  // const handleActionComplete = useCallback(() => setMenuOpen(false), [])

  // The restore action has a dedicated place in the UI; it's only visible when the user is viewing
  // a different document revision. It must be omitted from this collection.
  const actions = useMemo(
    () => (allActions ?? []).filter((action) => !isRestoreAction(action)),
    [allActions],
  )

  const renderDocumentStatusBarActions = useCallback<
    (props: {states: DocumentActionDescription[]}) => React.ReactNode
  >(
    ({states}) => (
      <DocumentStatusBarActionsInner
        disabled={connectionState !== 'connected'}
        // isMenuOpen={isMenuOpen}
        // onMenuOpen={handleMenuOpen}
        // onMenuClose={handleMenuClose}
        showMenu={actions.length > 1}
        states={states}
        // Use document ID as key to make sure that the actions state is reset when the document changes
        key={documentId}
      />
    ),
    [actions.length, connectionState, documentId],
  )

  if (actions.length === 0 || !editState) {
    return null
  }

  return (
    <RenderActionCollectionState
      // component={}
      // onActionComplete={handleActionComplete}
      actions={actions}
      actionProps={editState}
      group="default"
    >
      {renderDocumentStatusBarActions}
    </RenderActionCollectionState>
  )
})

export const HistoryStatusBarActions = memo(function HistoryStatusBarActions() {
  const {actions, connectionState, editState, timelineStore} = useDocumentPane()

  // Subscribe to external timeline state changes
  const revTime = useTimelineSelector(timelineStore, (state) => state.revTime)

  const revision = revTime?.id || ''
  const disabled = (editState?.draft || editState?.published || {})._rev === revision
  const actionProps = useMemo(() => ({...(editState || {}), revision}), [editState, revision])

  // If multiple `restore` actions are defined, ensure only the final one is used.
  const historyActions = useMemo(() => (actions ?? []).filter(isRestoreAction).slice(-1), [actions])

  const renderDocumentStatusBarActions = useCallback<
    (props: {states: DocumentActionDescription[]}) => React.ReactNode
  >(
    ({states}) => (
      <DocumentStatusBarActionsInner
        disabled={connectionState !== 'connected' || Boolean(disabled)}
        showMenu={false}
        states={states}
      />
    ),
    [connectionState, disabled],
  )

  return (
    <RenderActionCollectionState
      actions={historyActions}
      actionProps={actionProps as any}
      group="default"
    >
      {renderDocumentStatusBarActions}
    </RenderActionCollectionState>
  )
})

export function isRestoreAction(
  action: DocumentActionComponent,
): action is DocumentActionComponent & {action: 'restore'} {
  return action.action === HistoryRestoreAction.action
}<|MERGE_RESOLUTION|>--- conflicted
+++ resolved
@@ -6,10 +6,6 @@
   BundleActions,
   type DocumentActionComponent,
   type DocumentActionDescription,
-<<<<<<< HEAD
-  Hotkeys,
-=======
->>>>>>> f3ebf3b4
   isBundleDocument,
   LATEST,
   shouldArrayDialogOpen,
