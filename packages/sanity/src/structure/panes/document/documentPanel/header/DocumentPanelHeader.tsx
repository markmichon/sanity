--- conflicted
+++ resolved
@@ -139,13 +139,8 @@
         <PaneHeader
           border
           ref={ref}
-<<<<<<< HEAD
-          loading={connectionState === 'connecting'}
+          loading={connectionState === 'connecting' && !editState?.draft && !editState?.published}
           title={documentPaneHeaderTitle}
-=======
-          loading={connectionState === 'connecting' && !editState?.draft && !editState?.published}
-          title={<DocumentHeaderTitle />}
->>>>>>> b357fbf7
           tabs={showTabs && <DocumentHeaderTabs />}
           tabIndex={tabIndex}
           backButton={
