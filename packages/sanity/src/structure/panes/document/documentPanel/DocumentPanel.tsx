--- conflicted
+++ resolved
@@ -12,7 +12,7 @@
 import {
   DeletedDocumentBanners,
   DeprecatedDocumentTypeBanner,
-  InsufficientPermissionBanner,
+  PermissionCheckBanner,
   ReferenceChangedBanner,
 } from './banners'
 import {DraftLiveEditBanner} from './banners/DraftLiveEditBanner'
@@ -59,12 +59,6 @@
     schemaType,
     permissions,
     isPermissionsLoading,
-<<<<<<< HEAD
-=======
-    isDeleting,
-    isDeleted,
-    timelineStore,
->>>>>>> b357fbf7
   } = useDocumentPane()
   const {collapsed: layoutCollapsed} = usePaneLayout()
   const {collapsed} = usePane()
@@ -186,31 +180,7 @@
                   scrollElement={documentScrollElement}
                   containerElement={formContainerElement}
                 >
-<<<<<<< HEAD
                   {banners}
-=======
-                  {activeView.type === 'form' && isLiveEdit && ready && (
-                    <DraftLiveEditBanner
-                      displayed={displayed}
-                      documentId={documentId}
-                      schemaType={schemaType}
-                    />
-                  )}
-
-                  {activeView.type === 'form' && !isPermissionsLoading && ready && (
-                    <>
-                      {!permissions?.granted && (
-                        <InsufficientPermissionBanner requiredPermission={requiredPermission} />
-                      )}
-                      {!isDeleting && isDeleted && (
-                        <DeletedDocumentBanner revisionId={lastNonDeletedRevId} />
-                      )}
-                      <ReferenceChangedBanner />
-                      <DeprecatedDocumentTypeBanner />
-                    </>
-                  )}
-
->>>>>>> b357fbf7
                   <Scroller
                     $disabled={layoutCollapsed || false}
                     data-testid="document-panel-scroller"
