--- conflicted
+++ resolved
@@ -1,9 +1,6 @@
 import {
   type BooleanSchemaType,
-<<<<<<< HEAD
-=======
   type FormNodeValidation,
->>>>>>> 083f025f
   isBooleanSchemaType,
   isNumberSchemaType,
   type NumberSchemaType,
@@ -11,12 +8,8 @@
 } from '@sanity/types'
 import {Card, type CardTone, Flex} from '@sanity/ui'
 import {type Cell, type CellContext, flexRender} from '@tanstack/react-table'
-<<<<<<< HEAD
-import {useCallback, useEffect, useRef, useState} from 'react'
-=======
 import {useCallback, useEffect, useMemo, useRef, useState} from 'react'
 import {FormFieldValidationStatus, useChildValidation} from 'sanity'
->>>>>>> 083f025f
 import {css, styled} from 'styled-components'
 
 import {type CellState, useDocumentSheetListContext} from './DocumentSheetListProvider'
@@ -31,8 +24,6 @@
   fieldType: TFieldType
 }
 
-<<<<<<< HEAD
-=======
 const ValidationIconContainer = styled.div`
   position: absolute;
   left: 4px;
@@ -58,15 +49,11 @@
   info: 'var(--card-badge-primary-fg-color)',
 }
 
->>>>>>> 083f025f
 interface DataCellProps {
   width: number
   $cellState: CellState
   $rightBorderWidth: number
-<<<<<<< HEAD
-=======
   $validationLevel?: ValidationLevel
->>>>>>> 083f025f
 }
 
 const Root = styled(Card)`
@@ -74,13 +61,9 @@
 `
 
 const DataCell = styled.td<DataCellProps>((props) => {
-<<<<<<< HEAD
-  const {width, $cellState, $rightBorderWidth} = props
-=======
   const {width, $cellState, $rightBorderWidth, $validationLevel} = props
   const callOutColor = $validationLevel && validationLevelColors[$validationLevel]
 
->>>>>>> 083f025f
   return css`
     display: flex;
     align-items: center;
@@ -91,8 +74,6 @@
     background-color: var(--card-bg-color);
     border-top: 1px solid var(--card-border-color);
     border-right: ${$rightBorderWidth}px solid var(--card-border-color);
-<<<<<<< HEAD
-=======
     box-shadow: ${$validationLevel
       ? `
         inset 1px 0px 0px 0px var(--card-bg-color),
@@ -101,15 +82,12 @@
         inset 2px 0px 0px 0px ${callOutColor};
       `
       : 'none'};
->>>>>>> 083f025f
 
     &[aria-selected='true'] {
       transition: box-shadow 0.1s;
       box-shadow: inset 0px 0px 0px ${$cellState === 'focused' ? 2 : 1}px
         var(--card-focus-ring-color);
     }
-<<<<<<< HEAD
-=======
 
     & #validation-icon {
       opacity: 0;
@@ -120,7 +98,6 @@
         opacity: 1;
       }
     }
->>>>>>> 083f025f
   `
 })
 
@@ -129,8 +106,6 @@
   z-index: 2;
 `
 
-<<<<<<< HEAD
-=======
 const CellRoot = styled.div`
   position: relative;
   display: flex;
@@ -140,7 +115,6 @@
   height: 100%;
 `
 
->>>>>>> 083f025f
 const getFieldValueAsFieldType = (
   providedValue: any,
   fieldType: BooleanSchemaType | StringSchemaType | NumberSchemaType,
@@ -162,20 +136,12 @@
 export function SheetListCell(cell: Cell<DocumentSheetTableRow, unknown>) {
   const isPinned = cell.column.getIsPinned()
   const {column, row, getValue, getContext} = cell
-<<<<<<< HEAD
-=======
-
->>>>>>> 083f025f
   const {fieldType, disableCellFocus} = column.columnDef.meta || {}
   const cellContext = getContext()
   const cellId = `cell-${column.id}-${row.index}`
   const providedValueRef = useRef(getValue())
   const [rawCellValue, setRawCellValue] = useState<string | number | boolean>(getValue() as string)
   const fieldRef = useRef<HTMLElement | null>(null)
-<<<<<<< HEAD
-=======
-
->>>>>>> 083f025f
   const Cell = isPinned ? PinnedDataCell : DataCell
   const {
     focusAnchorCell,
@@ -187,10 +153,23 @@
   const setCellAsSelectedAnchor = useCallback(() => {
     setSelectedAnchorCell(column.id, row.index)
   }, [column.id, row.index, setSelectedAnchorCell])
-<<<<<<< HEAD
+
+  const validation = useChildValidation([column.id], true)
+  const validationLevel = useMemo(() => {
+    if (validation.some((v) => v.level === 'error')) {
+      return 'error'
+    }
+    if (validation.some((v) => v.level === 'warning')) {
+      return 'warning'
+    }
+    if (validation.some((v) => v.level === 'info')) {
+      return 'info'
+    }
+    return undefined
+  }, [validation])
+
   const cellState = getStateByCellId(cell.column.id, cell.row.index)
-  const {patchDocument, unsetDocumentValue} =
-    (!fieldType?.readOnly && cellContext.table.options.meta) || {}
+  const {patchDocument, unsetDocumentValue} = cellContext.table.options.meta || {}
 
   const setCellValue = useCallback(
     (value: string | number | boolean) => {
@@ -228,62 +207,6 @@
     unsetDocumentValue?.(row.original.__metadata.idPair.publishedId, column.id)
   }, [column.id, row.original.__metadata.idPair.publishedId, unsetDocumentValue])
 
-=======
-
-  const validation = useChildValidation([column.id], true)
-  const validationLevel = useMemo(() => {
-    if (validation.some((v) => v.level === 'error')) {
-      return 'error'
-    }
-    if (validation.some((v) => v.level === 'warning')) {
-      return 'warning'
-    }
-    if (validation.some((v) => v.level === 'info')) {
-      return 'info'
-    }
-    return undefined
-  }, [validation])
-
-  const cellState = getStateByCellId(cell.column.id, cell.row.index)
-  const {patchDocument, unsetDocumentValue} = cellContext.table.options.meta || {}
-
-  const setCellValue = useCallback(
-    (value: string | number | boolean) => {
-      if (!fieldType?.readOnly) {
-        setRawCellValue(value)
-      }
-    },
-    [fieldType?.readOnly],
-  )
-
-  const handleProgrammaticFocus = () => {
-    fieldRef.current?.focus()
-    if (fieldRef.current instanceof HTMLInputElement) {
-      fieldRef.current.select()
-    }
-  }
-  const {setShouldPreventDefaultMouseDown, handleOnMouseDown} = useOnMouseDownCell(
-    handleProgrammaticFocus,
-    setCellAsSelectedAnchor,
-  )
-
-  const handlePatchField = useCallback(
-    (value: any) => {
-      if (!fieldType) return
-
-      const typedValue = getFieldValueAsFieldType(value, fieldType)
-
-      setCellValue(typedValue)
-      patchDocument?.(row.original.__metadata.idPair.publishedId, column.id, typedValue)
-    },
-    [column.id, fieldType, patchDocument, row.original.__metadata.idPair.publishedId, setCellValue],
-  )
-
-  const handleUnsetField = useCallback(() => {
-    unsetDocumentValue?.(row.original.__metadata.idPair.publishedId, column.id)
-  }, [column.id, row.original.__metadata.idPair.publishedId, unsetDocumentValue])
-
->>>>>>> 083f025f
   const handleOnKeyDown = useCallback(
     (event: KeyboardEvent) => {
       const {key} = event
@@ -414,10 +337,7 @@
   return (
     <Cell
       $cellState={cellState}
-<<<<<<< HEAD
-=======
       $validationLevel={validationLevel}
->>>>>>> 083f025f
       $rightBorderWidth={getBorderWidth(cell)}
       key={cell.row.original._id + cell.id}
       style={{
@@ -426,13 +346,6 @@
       width={cell.column.getSize()}
       {...cellProps}
     >
-<<<<<<< HEAD
-      <Root tone={tone} height="fill" width="full">
-        <Flex height="fill" justify="center" align="center">
-          {flexRender(cell.column.columnDef.cell, inputProps)}
-        </Flex>
-      </Root>
-=======
       <CellRoot>
         <CellValidation validation={validation} />
         <Root tone={tone} height="fill" width="full">
@@ -441,7 +354,6 @@
           </Flex>
         </Root>
       </CellRoot>
->>>>>>> 083f025f
     </Cell>
   )
 }