--- conflicted
+++ resolved
@@ -1,9 +1,5 @@
-<<<<<<< HEAD
-import {useMemo} from 'react'
-=======
 import {type ObjectSchemaType, type SanityDocument} from '@sanity/types'
 import {useCallback, useEffect, useMemo} from 'react'
->>>>>>> 083f025f
 import {getDraftId, getPublishedId, useSearchState} from 'sanity'
 
 import {type DocumentSheetTableRow} from './types'
@@ -16,20 +12,12 @@
   const typeName = schemaType.name
   const {state, dispatch} = useSearchState()
 
-<<<<<<< HEAD
-export function useDocumentSheetList({typeName}: DocumentSheetListOptions): {
-  data: DocumentSheetTableRow[]
-  isLoading: boolean
-} {
-  const {state} = useSearchState()
-=======
   useEffect(() => {
     dispatch({type: 'TERMS_TYPE_ADD', schemaType})
     return () => {
       dispatch({type: 'TERMS_TYPE_REMOVE', schemaType})
     }
   }, [schemaType, dispatch])
->>>>>>> 083f025f
 
   const items = useMemo(() => {
     const map = new Map()
