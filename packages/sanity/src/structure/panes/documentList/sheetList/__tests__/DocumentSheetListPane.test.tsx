--- conflicted
+++ resolved
@@ -222,11 +222,7 @@
         await renderTest()
 
         act(() => {
-<<<<<<< HEAD
           userEvent.click(screen.getByTestId('cell-name-0-input-field'))
-=======
-          userEvent.click(screen.getByTestId('cell-name-0'))
->>>>>>> 49abf536
         })
 
         // separate act to allow for initial state flush before clicking enter
@@ -235,11 +231,7 @@
           userEvent.keyboard('Jane Doe')
 
           // value has been updated locally
-<<<<<<< HEAD
           expect(screen.getByTestId('cell-name-0-input-field')).toHaveValue('Jane Doe')
-=======
-          expect(screen.getByTestId('cell-name-0')).toHaveValue('Jane Doe')
->>>>>>> 49abf536
 
           // escape to cancel the update
           userEvent.type(screen.getByTestId('cell-name-0'), '{Escape}')
@@ -252,11 +244,7 @@
         })
 
         // value should be reverted to original
-<<<<<<< HEAD
         expect(screen.getByTestId('cell-name-0-input-field')).toHaveValue('John Doe')
-=======
-        expect(screen.getByTestId('cell-name-0')).toHaveValue('John Doe')
->>>>>>> 49abf536
       })
     })
 
@@ -279,11 +267,7 @@
         })
 
         await waitFor(() => {
-<<<<<<< HEAD
           expect(screen.getByTestId('cell-name-0-input-field')).toHaveValue('')
-=======
-          expect(screen.getByTestId('cell-name-0')).toHaveValue('')
->>>>>>> 49abf536
         })
       })
 
@@ -291,11 +275,8 @@
         await renderTest()
 
         await act(async () => {
-<<<<<<< HEAD
           expect(screen.getByTestId('cell-name-0-input-field')).toHaveValue('John Doe')
-=======
           expect(screen.getByTestId('cell-name-0')).toHaveValue('John Doe')
->>>>>>> 49abf536
           await userEvent.dblClick(screen.getByTestId('cell-name-0'))
         })
 
@@ -310,11 +291,7 @@
         })
 
         await waitFor(() => {
-<<<<<<< HEAD
           expect(screen.getByTestId('cell-name-0-input-field')).toHaveValue('John Doe')
-=======
-          expect(screen.getByTestId('cell-name-0')).toHaveValue('John Doe')
->>>>>>> 49abf536
         })
       })
 
@@ -349,13 +326,8 @@
         })
 
         await waitFor(() => {
-<<<<<<< HEAD
           expect(screen.getByTestId('cell-name-0-input-field')).toHaveValue('')
           expect(screen.getByTestId('cell-name-1-input-field')).toHaveValue('')
-=======
-          expect(screen.getByTestId('cell-name-0')).toHaveValue('')
-          expect(screen.getByTestId('cell-name-1')).toHaveValue('')
->>>>>>> 49abf536
         })
       })
     })
