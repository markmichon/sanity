--- conflicted
+++ resolved
@@ -9,25 +9,15 @@
   type Row,
   useReactTable,
 } from '@tanstack/react-table'
-<<<<<<< HEAD
-import React, {useCallback, useEffect, useMemo, useState} from 'react'
-=======
 import React, {useCallback, useMemo, useState} from 'react'
->>>>>>> 083f025f
 import {
   SearchProvider,
   set,
   toMutationPatches,
-<<<<<<< HEAD
-  unset,
-  useSchema,
-  useSearchState,
-=======
   Translate,
   unset,
   useSchema,
   useTranslation,
->>>>>>> 083f025f
   useValidationStatus,
   ValidationProvider,
 } from 'sanity'
@@ -128,16 +118,12 @@
   )
   return (
     <ValidationProvider validation={validationStatus.validation}>
-<<<<<<< HEAD
-      <TableRow as="tr" key={row.original._id + row.id} data-selected={row.getIsSelected()}>
-=======
       <TableRow
         as="tr"
         key={row.original._id + row.id}
         paddingY={2}
         data-selected={row.getIsSelected()}
       >
->>>>>>> 083f025f
         {row.getVisibleCells().map((cell) => (
           <SheetListCell {...cell} key={row.original._id + cell.id} />
         ))}
@@ -148,18 +134,6 @@
 function DocumentSheetListPaneInner(
   props: DocumentSheetListPaneProps & {documentSchemaType: ObjectSchemaType},
 ) {
-<<<<<<< HEAD
-  const {documentSchemaType, ...paneProps} = props
-  const {dispatch, state} = useSearchState()
-  const {columns, initialColumnsVisibility} = useDocumentSheetColumns(documentSchemaType)
-
-  const {data} = useDocumentSheetList({
-    typeName: documentSchemaType.name,
-  })
-  const [selectedAnchor, setSelectedAnchor] = useState<number | null>(null)
-
-  const totalRows = state.result.hits.length
-=======
   const {t} = useTranslation(SheetListLocaleNamespace)
   const {documentSchemaType, ...paneProps} = props
   const {columns, initialColumnsVisibility} = useDocumentSheetColumns(documentSchemaType)
@@ -168,7 +142,6 @@
   const [selectedAnchor, setSelectedAnchor] = useState<number | null>(null)
 
   const totalRows = data.length
->>>>>>> 083f025f
   const meta = {
     selectedAnchor,
     setSelectedAnchor,
@@ -201,13 +174,8 @@
 
   const rowOperations = useDocumentSheetListOperations(rowsPublishedIds, documentSchemaType.name)
 
-<<<<<<< HEAD
-  const handlePatchDocument = useCallback(
-    (publishedDocumentId: string, fieldId: string, value: any) => {
-=======
   const handlePatchDocument: GeneralDocumentOperation = useCallback(
     (publishedDocumentId, fieldId, value: any) => {
->>>>>>> 083f025f
       const documentOperations = rowOperations?.[publishedDocumentId]
 
       if (!documentOperations || documentOperations.patch.disabled !== false)
@@ -231,13 +199,8 @@
     [rows, rowOperations],
   )
 
-<<<<<<< HEAD
-  const handleUnsetDocumentValue = useCallback(
-    (publishedDocumentId: string, fieldId: string) => {
-=======
   const handleUnsetDocumentValue: GeneralDocumentOperation = useCallback(
     (publishedDocumentId, fieldId) => {
->>>>>>> 083f025f
       const documentOperations = rowOperations?.[publishedDocumentId]
 
       if (!documentOperations || documentOperations.patch.disabled !== false)
@@ -261,8 +224,6 @@
     [rows, rowOperations],
   )
 
-<<<<<<< HEAD
-=======
   const readOnlyFieldGuard = useCallback(
     (operation: GeneralDocumentOperation) => {
       return (...args: [string, string, ...unknown[]]) => {
@@ -276,30 +237,18 @@
     [table],
   )
 
->>>>>>> 083f025f
   if (table.options.meta) {
     table.setOptions((currentOptions) => {
       const nextOptions = {...currentOptions}
       if (!nextOptions.meta) return currentOptions
 
-<<<<<<< HEAD
-      nextOptions.meta.patchDocument = handlePatchDocument
-      nextOptions.meta.unsetDocumentValue = handleUnsetDocumentValue
-=======
       nextOptions.meta.patchDocument = readOnlyFieldGuard(handlePatchDocument)
       nextOptions.meta.unsetDocumentValue = readOnlyFieldGuard(handleUnsetDocumentValue)
->>>>>>> 083f025f
 
       return nextOptions
     })
   }
 
-<<<<<<< HEAD
-  useEffect(() => {
-    dispatch({type: 'TERMS_TYPE_ADD', schemaType: documentSchemaType})
-    return () => {
-      dispatch({type: 'TERMS_TYPE_REMOVE', schemaType: documentSchemaType})
-=======
   const renderRow = useCallback(
     (row: Row<DocumentSheetTableRow>) => {
       return <DocumentRow key={row.id} row={row} docTypeName={documentSchemaType.name} />
@@ -321,37 +270,8 @@
   const renderContent = () => {
     if (!isReady) {
       return <LoadingPane paneKey={paneProps.paneKey} />
->>>>>>> 083f025f
     }
 
-<<<<<<< HEAD
-  const renderRow = useCallback(
-    (row: Row<DocumentSheetTableRow>) => {
-      return <DocumentRow key={row.id} row={row} docTypeName={documentSchemaType.name} />
-    },
-    [documentSchemaType.name],
-  )
-
-  const isReady = useMemo(() => {
-    if (table.options.meta?.patchDocument && rowOperations) {
-      const isSomeOperationsDisabled = Object.values(rowOperations).some(
-        (operation) => operation.patch.disabled !== false || operation.commit.disabled !== false,
-      )
-
-      return !isSomeOperationsDisabled
-    }
-    return false
-  }, [rowOperations, table.options.meta?.patchDocument])
-
-  const rowsCount = `List total: ${totalRows} item${totalRows === 1 ? '' : 's'}`
-
-  const renderContent = () => {
-    if (!isReady) {
-      return <LoadingPane paneKey={paneProps.paneKey} />
-    }
-
-=======
->>>>>>> 083f025f
     return (
       <React.Fragment>
         <TableActionsWrapper
@@ -364,14 +284,10 @@
           <Flex direction="row" align="center">
             <DocumentSheetListFilter />
             <Text size={0} muted>
-<<<<<<< HEAD
-              {rowsCount}
-=======
               {t('row-count.label', {
                 totalRows,
                 itemPlural: `item${totalRows === 1 ? '' : 's'}`,
               })}
->>>>>>> 083f025f
             </Text>
           </Flex>
           <ColumnsControl table={table} />
