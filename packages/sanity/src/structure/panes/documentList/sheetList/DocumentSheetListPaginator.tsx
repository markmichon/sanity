--- conflicted
+++ resolved
@@ -5,13 +5,6 @@
   DoubleChevronRightIcon,
 } from '@sanity/icons'
 import {Flex, Text} from '@sanity/ui'
-<<<<<<< HEAD
-
-import {Button, TooltipDelayGroupProvider} from '../../../../ui-components'
-import {type DocumentSheetListTable} from './types'
-
-export function DocumentSheetListPaginator({table}: {table: DocumentSheetListTable}) {
-=======
 import {useTranslation} from 'sanity'
 
 import {Button, TooltipDelayGroupProvider} from '../../../../ui-components'
@@ -21,7 +14,6 @@
 export function DocumentSheetListPaginator({table}: {table: DocumentSheetListTable}) {
   const {t} = useTranslation(SheetListLocaleNamespace)
 
->>>>>>> 083f025f
   return (
     <TooltipDelayGroupProvider>
       <Flex gap={3} align={'center'}>
