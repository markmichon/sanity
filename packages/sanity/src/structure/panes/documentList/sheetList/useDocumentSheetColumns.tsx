--- conflicted
+++ resolved
@@ -1,8 +1,4 @@
-<<<<<<< HEAD
-import {isObjectSchemaType, type ObjectSchemaType} from '@sanity/types'
-=======
 import {type IntrinsicTypeName, isObjectSchemaType, type ObjectSchemaType} from '@sanity/types'
->>>>>>> b57d28d7
 import {Checkbox, Flex} from '@sanity/ui'
 import {
   type AccessorKeyColumnDef,
@@ -20,11 +16,7 @@
 export const VISIBLE_COLUMN_LIMIT = 5
 
 const columnHelper = createColumnHelper<DocumentSheetTableRow>()
-<<<<<<< HEAD
-const SUPPORTED_FIELDS = ['string', 'number', 'boolean']
-=======
 const SUPPORTED_FIELDS: IntrinsicTypeName[] = ['string', 'number', 'boolean']
->>>>>>> b57d28d7
 
 type Columns = (
   | AccessorKeyColumnDef<DocumentSheetTableRow, unknown>
