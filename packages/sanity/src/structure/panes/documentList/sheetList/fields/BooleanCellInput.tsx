--- conflicted
+++ resolved
@@ -1,29 +1,11 @@
 import {type BooleanSchemaType} from '@sanity/types'
-<<<<<<< HEAD
-import {Card, Checkbox, Switch} from '@sanity/ui'
-=======
-import {Card, type CardTone, Checkbox, Flex, Switch} from '@sanity/ui'
->>>>>>> 35958960
+import {Checkbox, Switch} from '@sanity/ui'
 import {useCallback} from 'react'
-import {styled} from 'styled-components'
 
 import {type CellInputType} from '../SheetListCell'
 
-const Root = styled(Card)`
-  width: 100%;
-`
-
-<<<<<<< HEAD
 export function BooleanCellInput(props: CellInputType<BooleanSchemaType>) {
   const {cellValue, fieldType, setCellValue, handlePatchField, fieldRef} = props
-=======
-export function BooleanCellInput(
-  props: CellInputType<BooleanSchemaType> & {
-    readOnly?: boolean
-  },
-) {
-  const {cellValue, fieldType, readOnly = false, setCellValue, handlePatchField, fieldRef} = props
->>>>>>> 35958960
   const layout = fieldType?.options?.layout || 'switch'
 
   const indeterminate = typeof cellValue !== 'boolean'
@@ -31,11 +13,6 @@
 
   const LayoutSpecificInput = layout === 'checkbox' ? Checkbox : Switch
 
-<<<<<<< HEAD
-=======
-  const tone: CardTone | undefined = readOnly ? 'transparent' : undefined
-
->>>>>>> 35958960
   const handleChange = useCallback(
     (e: React.ChangeEvent<HTMLInputElement>) => {
       const value = e.target.checked
@@ -46,7 +23,6 @@
   )
 
   return (
-<<<<<<< HEAD
     <LayoutSpecificInput
       data-testid="boolean-input"
       label={fieldType?.title}
@@ -56,19 +32,5 @@
       onChange={handleChange}
       ref={fieldRef}
     />
-=======
-    <Root data-testid="boolean-input" tone={tone} height="fill" width="full">
-      <Flex height="fill" justify="center" align="center">
-        <LayoutSpecificInput
-          label={fieldType?.title}
-          checked={checked}
-          readOnly={readOnly}
-          indeterminate={indeterminate}
-          onChange={handleChange}
-          ref={fieldRef}
-        />
-      </Flex>
-    </Root>
->>>>>>> 35958960
   )
 }