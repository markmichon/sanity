import {Flex} from '@sanity/ui'
import {Filters, SearchHeader, useSearchState, useTranslation} from 'sanity'
import {styled} from 'styled-components'

import {SheetListLocaleNamespace} from './i18n'

const SearchContainer = styled(Flex)`
  flex-shrink: 0;
`

export function DocumentSheetListFilter() {
  const {
    state: {filtersVisible},
  } = useSearchState()
  const {t} = useTranslation(SheetListLocaleNamespace)

  return (
    <SearchContainer>
<<<<<<< HEAD
      {/* eslint-disable-next-line @sanity/i18n/no-attribute-string-literals */}
      <SearchHeader placeholder="Search list" />
=======
      <SearchHeader placeholder={t('search.placeholder')} />
>>>>>>> 083f025f
      {filtersVisible && <Filters showTypeFilter={false} />}
    </SearchContainer>
  )
}<|MERGE_RESOLUTION|>--- conflicted
+++ resolved
@@ -16,12 +16,7 @@
 
   return (
     <SearchContainer>
-<<<<<<< HEAD
-      {/* eslint-disable-next-line @sanity/i18n/no-attribute-string-literals */}
-      <SearchHeader placeholder="Search list" />
-=======
       <SearchHeader placeholder={t('search.placeholder')} />
->>>>>>> 083f025f
       {filtersVisible && <Filters showTypeFilter={false} />}
     </SearchContainer>
   )
