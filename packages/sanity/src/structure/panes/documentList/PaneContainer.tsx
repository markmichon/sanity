--- conflicted
+++ resolved
@@ -4,7 +4,6 @@
 import {
   EMPTY_ARRAY,
   type GeneralDocumentListLayoutKey,
-  SearchProvider,
   SourceProvider,
   useI18nText,
   useSource,
@@ -18,7 +17,7 @@
 import {type BaseStructureToolPaneProps} from '../types'
 import {DEFAULT_ORDERING, EMPTY_RECORD} from './constants'
 import {DocumentListPane} from './DocumentListPane'
-import {DocumentSheetListPanePaginated} from './DocumentSheetListPanePaginated'
+import {DocumentSheetListPane} from './DocumentSheetListPane'
 import {findStaticTypesInFilter} from './helpers'
 import {PaneHeader} from './PaneHeader'
 import {type SortOrder} from './types'
@@ -110,13 +109,7 @@
 
   const isSheetListLayout = layout === 'sheetList'
   const paneLayout = isSheetListLayout ? (
-<<<<<<< HEAD
-    <SearchProvider>
-      <DocumentSheetListPanePaginated {...props} key={props.pane.id} />
-    </SearchProvider>
-=======
     <DocumentSheetListPane {...props} key={props.pane.id} />
->>>>>>> 3cdb6673
   ) : (
     <DocumentListPane {...props} sortOrder={sortOrderRaw} layout={layout} />
   )
