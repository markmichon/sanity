--- conflicted
+++ resolved
@@ -59,11 +59,7 @@
       </Flex>
     </TooltipDelayGroupProvider>
   )
-<<<<<<< HEAD
-  const previewTitle = (draft?.title || published?.title || title) as string | null
-=======
   const previewTitle = (title || draft?.title || published?.title) as string | null
->>>>>>> b57d28d7
   const tooltip = <DocumentStatus draft={draft} published={published} />
 
   return (
