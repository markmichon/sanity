{
  "name": "example-studio",
  "private": "true",
  "version": "0.101.0-beta.3",
  "description": "Just a sample Sanity studio project",
  "author": "Sanity.io <hello@sanity.io>",
  "license": "MIT",
  "scripts": {
    "start": "sanity start",
    "test": "sanity check"
  },
  "keywords": [
    "sanity"
  ],
  "dependencies": {
    "@sanity/base": "^0.101.0-beta.2",
    "@sanity/components": "^0.101.0-beta.2",
    "@sanity/core": "^0.100.3",
    "@sanity/default-layout": "^0.101.0-beta.3",
    "@sanity/default-login": "^0.100.10",
<<<<<<< HEAD
    "@sanity/desk-tool": "^0.101.0-beta.3",
=======
    "@sanity/desk-tool": "^0.100.14",
    "@sanity/form-builder": "^0.100.14",
>>>>>>> 774355d0
    "react": "^15.4.2",
    "react-dom": "^15.4.2",
    "sanity-plugin-vision": "^1.0.6"
  },
  "devDependencies": {}
}<|MERGE_RESOLUTION|>--- conflicted
+++ resolved
@@ -1,7 +1,7 @@
 {
   "name": "example-studio",
   "private": "true",
-  "version": "0.101.0-beta.3",
+  "version": "0.100.14",
   "description": "Just a sample Sanity studio project",
   "author": "Sanity.io <hello@sanity.io>",
   "license": "MIT",
@@ -13,17 +13,13 @@
     "sanity"
   ],
   "dependencies": {
-    "@sanity/base": "^0.101.0-beta.2",
-    "@sanity/components": "^0.101.0-beta.2",
+    "@sanity/base": "^0.100.14",
+    "@sanity/components": "^0.100.14",
     "@sanity/core": "^0.100.3",
-    "@sanity/default-layout": "^0.101.0-beta.3",
+    "@sanity/default-layout": "^0.100.14",
     "@sanity/default-login": "^0.100.10",
-<<<<<<< HEAD
-    "@sanity/desk-tool": "^0.101.0-beta.3",
-=======
     "@sanity/desk-tool": "^0.100.14",
     "@sanity/form-builder": "^0.100.14",
->>>>>>> 774355d0
     "react": "^15.4.2",
     "react-dom": "^15.4.2",
     "sanity-plugin-vision": "^1.0.6"
