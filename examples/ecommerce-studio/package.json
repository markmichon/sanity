--- conflicted
+++ resolved
@@ -28,13 +28,8 @@
     "start": "sanity dev --port 3337"
   },
   "dependencies": {
-<<<<<<< HEAD
-    "@sanity/cli": "3.17.0",
-    "@sanity/ui": "2.0.0-alpha.5",
-=======
     "@sanity/cli": "3.19.1",
     "@sanity/ui": "2.0.0-alpha.12",
->>>>>>> c929f04d
     "react": "^18.2.0",
     "react-barcode": "^1.4.1",
     "react-dom": "^18.2.0",
