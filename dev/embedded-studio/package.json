{
  "name": "embedded-studio",
  "version": "3.46.1",
  "private": true,
  "scripts": {
    "build": "tsc && vite build",
    "dev": "vite",
    "preview": "vite preview"
  },
  "dependencies": {
<<<<<<< HEAD
    "@sanity/ui": "^2.3.3",
=======
    "@sanity/ui": "^2.4.0",
>>>>>>> de01b7c9
    "react": "^18.3.1",
    "react-dom": "^18.3.1",
    "sanity": "workspace:*",
    "styled-components": "^6.1.0"
  },
  "devDependencies": {
    "@types/react": "^18.3.3",
    "@types/react-dom": "^18.3.0",
    "@vitejs/plugin-react": "^4.3.1",
    "typescript": "5.4.5",
    "vite": "^4.5.3"
  }
}<|MERGE_RESOLUTION|>--- conflicted
+++ resolved
@@ -8,11 +8,7 @@
     "preview": "vite preview"
   },
   "dependencies": {
-<<<<<<< HEAD
-    "@sanity/ui": "^2.3.3",
-=======
     "@sanity/ui": "^2.4.0",
->>>>>>> de01b7c9
     "react": "^18.3.1",
     "react-dom": "^18.3.1",
     "sanity": "workspace:*",
