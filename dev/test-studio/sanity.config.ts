import {BookIcon} from '@sanity/icons'
import {visionTool} from '@sanity/vision'
import {defineConfig, definePlugin} from 'sanity'
import {deskTool} from 'sanity/desk'
import {muxInput} from 'sanity-plugin-mux-input'
import {assist} from '@sanity/assist'
import {googleMapsInput} from '@sanity/google-maps-input'
import {tsdoc} from '@sanity/tsdoc/studio'
import {theme as tailwindTheme} from './sanity.theme.mjs'
import {imageAssetSource} from './assetSources'
import {Branding} from './components/Branding'
import {resolveDocumentActions as documentActions} from './documentActions'
import {resolveInitialValueTemplates} from './initialValueTemplates'
import {languageFilter} from './plugins/language-filter'
import {schemaTypes} from './schema'
import {defaultDocumentNode, newDocumentOptions, structure} from './structure'
import {workshopTool} from './workshop'
import {presenceTool} from './plugins/presence'
import {
  CustomLayout,
  CustomLogo,
  CustomNavbar,
  CustomToolMenu,
  studioComponentsPlugin,
} from './components/studioComponents'
import {
  Annotation,
  Block,
  CustomBadge,
  Field,
  formComponentsPlugin,
  InlineBlock,
  Input,
  Item,
  Preview,
} from './components/formComponents'
import {googleTheme} from './themes/google'
import {vercelTheme} from './themes/vercel'
import {GoogleLogo, TailwindLogo, VercelLogo} from './components/workspaceLogos'
import {copyAction} from './fieldActions/copyAction'
import {assistFieldActionGroup} from './fieldActions/assistFieldActionGroup'
import {customInspector} from './inspectors/custom'
import {pasteAction} from './fieldActions/pasteAction'

const sharedSettings = definePlugin({
  name: 'sharedSettings',
  schema: {
    types: schemaTypes,
    templates: resolveInitialValueTemplates,
  },
  form: {
    image: {
      assetSources: [imageAssetSource],
    },
  },
  studio: {
    components: {
      logo: Branding,
    },
  },
  document: {
    actions: documentActions,
    inspectors: (prev, ctx) => {
      if (ctx.documentType === 'inspectorsTest') {
        return [customInspector, ...prev]
      }

      return prev
    },
    unstable_fieldActions: (prev, ctx) => {
      if (['fieldActionsTest', 'stringsTest'].includes(ctx.documentType)) {
        return [...prev, assistFieldActionGroup, copyAction, pasteAction]
      }

      return prev
    },
    newDocumentOptions,
<<<<<<< HEAD
=======
    unstable_comments: {
      enabled: true,
    },
>>>>>>> c929f04d
    badges: (prev, context) => (context.schemaType === 'author' ? [CustomBadge, ...prev] : prev),
  },
  plugins: [
    deskTool({
      icon: BookIcon,
      name: 'content',
      title: 'Content',
      structure,
      defaultDocumentNode,
    }),
    languageFilter({
      defaultLanguages: ['nb'],
      supportedLanguages: [
        {id: 'ar', title: 'Arabic'},
        {id: 'en', title: 'English'},
        {id: 'nb', title: 'Norwegian (bokmål)'},
        {id: 'nn', title: 'Norwegian (nynorsk)'},
        {id: 'pt', title: 'Portuguese'},
        {id: 'es', title: 'Spanish'},
      ],
      types: ['languageFilterDebug'],
    }),
    googleMapsInput({
      apiKey: 'AIzaSyDDO2FFi5wXaQdk88S1pQUa70bRtWuMhkI',
      defaultZoom: 11,
      defaultLocation: {
        lat: 40.7058254,
        lng: -74.1180863,
      },
    }),
    workshopTool({
      collections: [
        {name: 'sanity', title: 'sanity'},
        {name: 'default-layout', title: '@sanity/default-layout'},
        {name: 'desk-tool', title: '@sanity/desk-tool'},
        {name: 'form-builder', title: '@sanity/form-builder'},
      ],
    }),
    visionTool({
      defaultApiVersion: '2022-08-08',
    }),
    // eslint-disable-next-line camelcase
    muxInput({mp4_support: 'standard'}),
    presenceTool(),
    tsdoc(),
  ],
})

export default defineConfig([
  {
    name: 'default',
    title: 'Test Studio',
    projectId: 'ppsg7ml5',
    dataset: 'test',
    plugins: [sharedSettings()],
    basePath: '/test',
  },
  {
    name: 'tsdoc',
    title: 'tsdoc',
    projectId: 'ppsg7ml5',
    dataset: 'tsdoc-2',
    plugins: [sharedSettings()],
    basePath: '/tsdoc',
  },
  {
    name: 'playground',
    title: 'Test Studio',
    subtitle: 'Playground dataset',
    projectId: 'ppsg7ml5',
    dataset: 'playground',
    plugins: [sharedSettings()],
    basePath: '/playground',
  },
  {
    name: 'staging',
    title: 'Staging',
    subtitle: 'Staging dataset',
    projectId: 'exx11uqh',
    dataset: 'playground',
    plugins: [sharedSettings()],
    basePath: '/staging',
    apiHost: 'https://api.sanity.work',
    auth: {
      loginMethod: 'token',
    },
  },
  {
    name: 'custom-components',
    title: 'Test Studio',
    subtitle: 'Components API playground',
    projectId: 'ppsg7ml5',
    dataset: 'test',
    plugins: [sharedSettings(), studioComponentsPlugin(), formComponentsPlugin()],
    basePath: '/custom-components',
    form: {
      components: {
        input: Input,
        field: Field,
        item: Item,
        preview: Preview,
        block: Block,
        inlineBlock: InlineBlock,
        annotation: Annotation,
      },
    },
    studio: {
      components: {
        layout: CustomLayout,
        logo: CustomLogo,
        navbar: CustomNavbar,
        toolMenu: CustomToolMenu,
      },
    },
  },
  {
    name: 'google-theme',
    title: 'Google Colors',
    projectId: 'ppsg7ml5',
    dataset: 'test',
    plugins: [sharedSettings()],
    basePath: '/google',
    theme: googleTheme,
    icon: GoogleLogo,
  },
  {
    name: 'vercel-theme',
    title: 'Vercel Colors',
    projectId: 'ppsg7ml5',
    dataset: 'test',
    plugins: [sharedSettings()],
    basePath: '/vercel',
    theme: vercelTheme,
    icon: VercelLogo,
  },
  {
    name: 'tailwind-theme',
    title: 'Tailwind Colors',
    projectId: 'ppsg7ml5',
    dataset: 'test',
    plugins: [sharedSettings()],
    basePath: '/tailwind',
    theme: tailwindTheme,
    icon: TailwindLogo,
  },
  {
    name: 'ai-assist',
    title: 'Sanity AI Assist',
    projectId: 'ppsg7ml5',
    dataset: 'test',
    plugins: [sharedSettings(), assist()],
    basePath: '/ai-assist',
  },
])<|MERGE_RESOLUTION|>--- conflicted
+++ resolved
@@ -75,12 +75,9 @@
       return prev
     },
     newDocumentOptions,
-<<<<<<< HEAD
-=======
     unstable_comments: {
       enabled: true,
     },
->>>>>>> c929f04d
     badges: (prev, context) => (context.schemaType === 'author' ? [CustomBadge, ...prev] : prev),
   },
   plugins: [
