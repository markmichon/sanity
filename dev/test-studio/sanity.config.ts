import {BookIcon} from '@sanity/icons'
import {visionTool} from '@sanity/vision'
import {defineConfig, definePlugin} from 'sanity'
import {deskTool} from 'sanity/desk'
import {muxInput} from 'sanity-plugin-mux-input'
import {theme as tailwindTheme} from 'https://themer.sanity.build/api/hues?preset=tw-cyan&default=64748b&primary=d946ef;lightest:fdf4ff;darkest:701a75&transparent=6b7180;darkest:111826&positive=43d675;400;lightest:f8fafc&caution=f59e09;300;lightest:fffbeb;darkest:783510&critical=f43f5e;lightest:fef1f2;darkest:881337&lightest=ffffff&darkest=0f172a'
import {googleMapsInput} from '@sanity/google-maps-input'
import {imageAssetSource} from './assetSources'
import {Branding} from './components/Branding'
import {resolveDocumentActions as documentActions} from './documentActions'
import {resolveInitialValueTemplates} from './initialValueTemplates'
import {languageFilter} from './plugins/language-filter'
import {schemaTypes} from './schema'
import {defaultDocumentNode, newDocumentOptions, structure} from './structure'
import {workshopTool} from './workshop'
import {presenceTool} from './plugins/presence'
import {
  CustomLayout,
  CustomLogo,
  CustomNavbar,
  CustomToolMenu,
  studioComponentsPlugin,
} from './components/studioComponents'
<<<<<<< HEAD
import {
  Annotation,
  Block,
  Field,
  formComponentsPlugin,
  InlineBlock,
  Input,
  Item,
  Preview,
} from './components/formComponents'
=======
import {Field, formComponentsPlugin, Input, Item, Preview} from './components/formComponents'
import {FormField} from './form/FormField'
>>>>>>> cdb057a4
import {googleTheme} from './themes/google'
import {vercelTheme} from './themes/vercel'
import {GoogleLogo, TailwindLogo, VercelLogo} from './components/workspaceLogos'
import {customInspector} from './inspectors/custom'

const sharedSettings = definePlugin({
  name: 'sharedSettings',
  schema: {
    types: schemaTypes,
    templates: resolveInitialValueTemplates,
  },
  form: {
    components: {
      field: FormField,
    },
    image: {
      assetSources: [imageAssetSource],
    },
  },
  studio: {
    components: {
      logo: Branding,
    },
  },
  document: {
    actions: documentActions,
    inspectors: (prev, ctx) => {
      if (ctx.documentType === 'inspectorsTest') {
        return [customInspector, ...prev]
      }

      return prev
    },
    newDocumentOptions,
  },
  plugins: [
    deskTool({
      icon: BookIcon,
      name: 'content',
      title: 'Content',
      structure,
      defaultDocumentNode,
    }),
    languageFilter({
      defaultLanguages: ['nb'],
      supportedLanguages: [
        {id: 'ar', title: 'Arabic'},
        {id: 'en', title: 'English'},
        {id: 'nb', title: 'Norwegian (bokmål)'},
        {id: 'nn', title: 'Norwegian (nynorsk)'},
        {id: 'pt', title: 'Portuguese'},
        {id: 'es', title: 'Spanish'},
      ],
      types: ['languageFilterDebug'],
    }),
    googleMapsInput({
      apiKey: 'AIzaSyDDO2FFi5wXaQdk88S1pQUa70bRtWuMhkI',
      defaultZoom: 11,
      defaultLocation: {
        lat: 40.7058254,
        lng: -74.1180863,
      },
    }),
    workshopTool({
      collections: [
        {name: 'sanity', title: 'sanity'},
        {name: 'default-layout', title: '@sanity/default-layout'},
        {name: 'desk-tool', title: '@sanity/desk-tool'},
        {name: 'form-builder', title: '@sanity/form-builder'},
      ],
    }),
    visionTool({
      defaultApiVersion: '2022-08-08',
    }),
    // eslint-disable-next-line camelcase
    muxInput({mp4_support: 'standard'}),
    presenceTool(),
  ],
})

export default defineConfig([
  {
    name: 'default',
    title: 'Test Studio',
    projectId: 'ppsg7ml5',
    dataset: 'test',
    plugins: [sharedSettings()],
    basePath: '/test',
  },
  {
    name: 'playground',
    title: 'Test Studio',
    subtitle: 'Playground dataset',
    projectId: 'ppsg7ml5',
    dataset: 'playground',
    plugins: [sharedSettings()],
    basePath: '/playground',
  },
  {
    name: 'staging',
    title: 'Staging',
    subtitle: 'Staging dataset',
    projectId: 'exx11uqh',
    dataset: 'playground',
    plugins: [sharedSettings()],
    basePath: '/staging',
    apiHost: 'https://api.sanity.work',
  },
  {
    name: 'custom-components',
    title: 'Test Studio',
    subtitle: 'Components API playground',
    projectId: 'ppsg7ml5',
    dataset: 'test',
    plugins: [sharedSettings(), studioComponentsPlugin(), formComponentsPlugin()],
    basePath: '/custom-components',
    form: {
      components: {
        input: Input,
        field: Field,
        item: Item,
        preview: Preview,
        block: Block,
        inlineBlock: InlineBlock,
        annotation: Annotation,
      },
    },
    studio: {
      components: {
        layout: CustomLayout,
        logo: CustomLogo,
        navbar: CustomNavbar,
        toolMenu: CustomToolMenu,
      },
    },
  },
  {
    name: 'google-theme',
    title: 'Google Colors',
    projectId: 'ppsg7ml5',
    dataset: 'test',
    plugins: [sharedSettings()],
    basePath: '/google',
    theme: googleTheme,
    icon: GoogleLogo,
  },
  {
    name: 'vercel-theme',
    title: 'Vercel Colors',
    projectId: 'ppsg7ml5',
    dataset: 'test',
    plugins: [sharedSettings()],
    basePath: '/vercel',
    theme: vercelTheme,
    icon: VercelLogo,
  },
  {
    name: 'tailwind-theme',
    title: 'Tailwind Colors',
    projectId: 'ppsg7ml5',
    dataset: 'test',
    plugins: [sharedSettings()],
    basePath: '/tailwind',
    theme: tailwindTheme,
    icon: TailwindLogo,
  },
])<|MERGE_RESOLUTION|>--- conflicted
+++ resolved
@@ -21,7 +21,7 @@
   CustomToolMenu,
   studioComponentsPlugin,
 } from './components/studioComponents'
-<<<<<<< HEAD
+import {FormField} from './form/FormField'
 import {
   Annotation,
   Block,
@@ -32,10 +32,6 @@
   Item,
   Preview,
 } from './components/formComponents'
-=======
-import {Field, formComponentsPlugin, Input, Item, Preview} from './components/formComponents'
-import {FormField} from './form/FormField'
->>>>>>> cdb057a4
 import {googleTheme} from './themes/google'
 import {vercelTheme} from './themes/vercel'
 import {GoogleLogo, TailwindLogo, VercelLogo} from './components/workspaceLogos'
