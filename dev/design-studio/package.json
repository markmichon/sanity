{
  "name": "design-studio",
  "version": "3.19.1",
  "private": true,
  "description": "Sanity Design Studio",
  "keywords": [
    "sanity",
    "cms",
    "headless",
    "realtime",
    "content",
    "design-studio"
  ],
  "homepage": "https://www.sanity.io/",
  "bugs": {
    "url": "https://github.com/sanity-io/sanity/issues"
  },
  "repository": {
    "type": "git",
    "url": "git+https://github.com/sanity-io/sanity.git",
    "directory": "packages/design-studio"
  },
  "license": "MIT",
  "author": "Sanity.io <hello@sanity.io>",
  "main": "package.json",
  "scripts": {
    "build": "../.bin/sanity build",
    "clean": "rimraf .sanity dist",
    "dev": "../.bin/sanity dev --port 4000",
    "start": "../.bin/sanity start --port 4000"
  },
  "dependencies": {
<<<<<<< HEAD
    "@sanity/icons": "^2.4.0",
    "@sanity/ui": "2.0.0-alpha.5",
=======
    "@sanity/icons": "^2.6.0",
    "@sanity/ui": "2.0.0-alpha.12",
>>>>>>> c929f04d
    "react": "^18.2.0",
    "react-dom": "^18.2.0",
    "sanity": "3.19.1",
    "styled-components": "^6.1.0"
  }
}<|MERGE_RESOLUTION|>--- conflicted
+++ resolved
@@ -30,13 +30,8 @@
     "start": "../.bin/sanity start --port 4000"
   },
   "dependencies": {
-<<<<<<< HEAD
     "@sanity/icons": "^2.4.0",
     "@sanity/ui": "2.0.0-alpha.5",
-=======
-    "@sanity/icons": "^2.6.0",
-    "@sanity/ui": "2.0.0-alpha.12",
->>>>>>> c929f04d
     "react": "^18.2.0",
     "react-dom": "^18.2.0",
     "sanity": "3.19.1",
