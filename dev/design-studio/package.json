--- conflicted
+++ resolved
@@ -32,11 +32,7 @@
   },
   "dependencies": {
     "@sanity/icons": "^3.0.0",
-<<<<<<< HEAD
-    "@sanity/ui": "^2.3.3",
-=======
     "@sanity/ui": "^2.4.0",
->>>>>>> de01b7c9
     "react": "^18.3.1",
     "react-dom": "^18.3.1",
     "sanity": "workspace:*",
